## This is the autoconf file for the PIO library.
## Ed Hartnett 8/16/17

# Initialize autoconf and automake.
AC_INIT(pio, 2.4.1)
AC_CONFIG_SRCDIR(src/clib/pio_darray.c)
AM_INIT_AUTOMAKE([foreign serial-tests])

# The PIO version, again.
AC_DEFINE([PIO_VERSION_MAJOR], [2], [PIO major version])
AC_DEFINE([PIO_VERSION_MINOR], [4], [PIO minor version])
AC_DEFINE([PIO_VERSION_PATCH], [1], [PIO patch version])

# Once more for the documentation.
AC_SUBST([VERSION_MAJOR], [2])
AC_SUBST([VERSION_MINOR], [4])
AC_SUBST([VERSION_PATCH], [1])

# The m4 directory holds macros for autoconf.
AC_CONFIG_MACRO_DIR([m4])

# Find and learn about the C compiler.
AC_PROG_CC

# Find and learn about the Fortran compiler.
AC_PROG_FC

# Libtool initialisation.
AC_PROG_LIBTOOL

# Always use malloc in autotools builds.
AC_DEFINE([PIO_USE_MALLOC], [1], [use malloc for memory])

AC_MSG_CHECKING([whether a PIO_BUFFER_SIZE was specified])
AC_ARG_WITH([piobuffersize],
              [AS_HELP_STRING([--with-piobuffersize=<integer>],
                              [Specify buffer size for PIO.])],
            [PIO_BUFFER_SIZE=$with_piobuffersize], [PIO_BUFFER_SIZE=134217728])
AC_MSG_RESULT([$PIO_BUFFER_SIZE])
AC_DEFINE_UNQUOTED([PIO_BUFFER_SIZE], [$PIO_BUFFER_SIZE], [buffer size for darray data.])

# Does the user want to enable logging?
AC_MSG_CHECKING([whether debug logging is enabled])
AC_ARG_ENABLE([logging],
              [AS_HELP_STRING([--enable-logging],
                              [enable debug logging capability (will negatively impact performance). \
			      This debugging feature is probably only of interest to PIO developers.])])
test "x$enable_logging" = xyes || enable_logging=no
AC_MSG_RESULT([$enable_logging])
if test "x$enable_logging" = xyes; then
   AC_DEFINE([PIO_ENABLE_LOGGING], 1, [If true, turn on logging.])
fi

# Does the user want to enable Fortran library?
AC_MSG_CHECKING([whether Fortran library should be build])
AC_ARG_ENABLE([fortran],
              [AS_HELP_STRING([--enable-fortran],
                              [build the PIO Fortran library.])])
test "x$enable_fortran" = xyes || enable_fortran=no
AC_MSG_RESULT([$enable_fortran])
AM_CONDITIONAL(BUILD_FORTRAN, [test "x$enable_fortran" = xyes])

# Does the user want to disable pnetcdf?
AC_MSG_CHECKING([whether pnetcdf is to be used])
AC_ARG_ENABLE([pnetcdf],
              [AS_HELP_STRING([--disable-pnetcdf],
                              [Disable pnetcdf use.])])
test "x$enable_pnetcdf" = xno || enable_pnetcdf=yes
AC_MSG_RESULT([$enable_pnetcdf])
AM_CONDITIONAL(BUILD_PNETCDF, [test "x$enable_pnetcdf" = xyes])

# Does the user want to build documentation?
AC_MSG_CHECKING([whether documentation should be build (requires doxygen)])
AC_ARG_ENABLE([docs],
              [AS_HELP_STRING([--enable-docs],
                              [enable building of documentation with doxygen.])])
test "x$enable_docs" = xyes || enable_docs=no
AC_MSG_RESULT([$enable_docs])
AM_CONDITIONAL(BUILD_DOCS, [test "x$enable_docs" = xyes])

# Is doxygen installed?
AC_CHECK_PROGS([DOXYGEN], [doxygen])
if test -z "$DOXYGEN" -a test "x$enable_docs" = xyes; then
   AC_MSG_ERROR([Doxygen not found but --enable-docs used.])
fi

# If building docs, process Doxyfile.in into Doxyfile.
if test "x$enable_docs" = xyes; then
   AC_SUBST([CMAKE_CURRENT_SOURCE_DIR], ["."])
   AC_SUBST([CMAKE_BINARY_DIR], [".."])
   AC_SUBST([C_SRC_FILES], ["../src/clib/pio_nc4.c"])
   AC_CONFIG_FILES([doc/Doxyfile])
fi

# NetCDF (at least classic) is required for PIO to build.
AC_DEFINE([_NETCDF], [1], [netCDF classic library available])

<<<<<<< HEAD
# The PIO version, again.
AC_DEFINE([PIO_VERSION_MAJOR], [2], [PIO major version])
AC_DEFINE([PIO_VERSION_MINOR], [4], [PIO minor version])
AC_DEFINE([PIO_VERSION_PATCH], [1], [PIO patch version])

=======
>>>>>>> d250ef27
# ????
AC_DEFINE([CPRGNU], [1], [defined by CMake build])

# We must have MPI to build PIO.
AC_DEFINE([HAVE_MPI], [1], [defined by CMake build])

# ???
AC_DEFINE([INCLUDE_CMAKE_FCI], [1], [defined by CMake build])

# All builds are on LINUX.
AC_DEFINE([LINUX], [1], [defined by CMake build])

# Check for netCDF library.
AC_CHECK_LIB([netcdf], [nc_create], [], [AC_MSG_ERROR([Can't find or link to the netcdf library.])])

# Check for pnetcdf library.
AC_CHECK_LIB([pnetcdf], [ncmpi_create], [], [])
if test "x$ac_cv_lib_pnetcdf_ncmpi_create" = xno -a $enable_pnetcdf = yes; then
   AC_MSG_ERROR([Pnetcdf not found. Set CPPFLAGS/LDFLAGS or use --disable-pnetcdf.])
fi

# If we have parallel-netcdf, then set these as well.
if test x$ac_cv_lib_pnetcdf_ncmpi_create = xyes; then
   AC_DEFINE([_PNETCDF], [1], [parallel-netcdf library available])
   AC_DEFINE([USE_PNETCDF_VARN], [1], [defined by CMake build])
   AC_DEFINE([USE_PNETCDF_VARN_ON_READ], [1], [defined by CMake build])
fi

# Do we have a parallel build of netCDF-4?
AC_COMPILE_IFELSE([AC_LANG_PROGRAM([#include "netcdf_meta.h"],
[[#if !NC_HAS_PARALLEL
# error
#endif]
])], [have_netcdf_par=yes], [have_netcdf_par=no])

AC_MSG_CHECKING([whether netCDF provides parallel IO])
AC_MSG_RESULT([${have_netcdf_par}])
if test x$have_netcdf_par = xyes; then
  AC_DEFINE([_NETCDF4],[1],[Does netCDF library provide netCDF-4 with parallel access])
fi
AM_CONDITIONAL(BUILD_NETCDF4, [test "x$have_netcdf_par" = xyes])

# Not working for some reason, so I will just set it...
AC_CHECK_TYPE([MPI_Offset], [], [], [#include <mpi.h>])
if test "x${ac_cv_type_MPI_Offset}" = xyes; then
   AC_CHECK_SIZEOF([MPI_Offset], [], [#include <mpi.h>])
else
   AC_MSG_ERROR([Unable to find type MPI_Offset in mpi.h])
fi

#AC_CHECK_SIZEOF([MPI_Offset], [], [[#include <mpi.h>]])
#AC_DEFINE([SIZEOF_MPI_OFFSET], [8], [netCDF classic library available])

AC_CONFIG_FILES(src/flib/piodarray.F90:src/flib/piodarray.F90.in2)
AC_CONFIG_FILES(src/flib/pionfatt_mod.F90:src/flib/pionfatt_mod.F90.in2)
AC_CONFIG_FILES(src/flib/pionfget_mod.F90:src/flib/pionfget_mod.F90.in2)
AC_CONFIG_FILES(src/flib/pionfput_mod.F90:src/flib/pionfput_mod.F90.in2)

AC_CONFIG_FILES([tests/general/pio_tutil.F90:tests/general/util/pio_tutil.F90])

AC_CONFIG_LINKS([tests/unit/input.nl:tests/unit/input.nl])

# Create the config.h file.
AC_CONFIG_HEADERS([config.h])

# Create the makefiles.
AC_OUTPUT(Makefile
          src/Makefile
          src/clib/Makefile
          src/flib/Makefile
          tests/Makefile
          tests/cunit/Makefile
          tests/unit/Makefile
          tests/general/Makefile
          tests/general/util/Makefile
          doc/Makefile
          examples/Makefile
          examples/c/Makefile)<|MERGE_RESOLUTION|>--- conflicted
+++ resolved
@@ -95,14 +95,6 @@
 # NetCDF (at least classic) is required for PIO to build.
 AC_DEFINE([_NETCDF], [1], [netCDF classic library available])
 
-<<<<<<< HEAD
-# The PIO version, again.
-AC_DEFINE([PIO_VERSION_MAJOR], [2], [PIO major version])
-AC_DEFINE([PIO_VERSION_MINOR], [4], [PIO minor version])
-AC_DEFINE([PIO_VERSION_PATCH], [1], [PIO patch version])
-
-=======
->>>>>>> d250ef27
 # ????
 AC_DEFINE([CPRGNU], [1], [defined by CMake build])
 
