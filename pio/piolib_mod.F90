--- conflicted
+++ resolved
@@ -1018,7 +1018,7 @@
     integer :: testvalue
     integer, parameter :: minblocksize=16        ! minimum block size on a task
     integer, parameter :: maxit=10               ! maximum number of times to iterate on the fanin/out limiter  (Probably want a better solution)
-    logical, parameter :: verbose = .true.
+    logical, parameter :: verbose = .false.
     integer,allocatable :: pes_per_dim(:), step(:)
     integer,allocatable :: bsize(:),nblocks(:),fblocks(:)
    
@@ -1277,11 +1277,8 @@
 
     character(len=5) :: cb_nodes
     logical(log_kind), parameter :: check = .true.
-<<<<<<< HEAD
-=======
 
      integer(i4) :: j
->>>>>>> 12b1d38e
 
     integer(i4) :: mpi_group_world, mpi_group_io
  
@@ -1337,18 +1334,6 @@
     endif
 
     iosystem%ioproc = .false.
-<<<<<<< HEAD
-    do i=1,n_iotasks
-       ioranks(i)=(lbase + (i-1)*lstride)
-
-       if (ioranks(i)>=iosystem%num_tasks) then
-          call piodie( _FILE_,__LINE__, &
-               'tried to assign io processor beyond max rank ',&
-               ioranks(i), &
-               ' num_tasks=',iosystem%num_tasks )
-       endif
-=======
->>>>>>> 12b1d38e
 
 #if defined(BGL) || defined(BGP)
 
@@ -1394,7 +1379,7 @@
     if(iosystem%ioproc) then 
 	iotask = 1
     endif
-    call identity(comp_comm,iotask)
+!verbose    call identity(comp_comm,iotask)
 
 #else
 
@@ -1450,17 +1435,11 @@
        iosystem%userearranger= .true.
     endif
 
-<<<<<<< HEAD
-
-#if defined(USEMPIIO) || defined(_PNETCDF) || defined(_NETCDF4)
-
-=======
     
 #if defined(USEMPIIO) || defined(_PNETCDF) || defined(_NETCDF4)
->>>>>>> 12b1d38e
     call mpi_info_create(iosystem%info,ierr)
     ! turn on mpi-io aggregation 
-    print *,'PIO_init: before call to setnumagg'
+!DBG    print *,'PIO_init: before call to setnumagg'
     if(num_aggregator .gt. 0) then 
        call setnumagg(iosystem,num_aggregator)  ! let mpi-io do aggregation
     else
@@ -1560,11 +1539,7 @@
     call mpi_info_create(iosystem%info,ierr)    
     if(check) call checkmpireturn('setnumagg: after call to mpi_info_create: ',ierr)
 
-<<<<<<< HEAD
-#ifdef _BGL
-=======
 #if defined (BGL) || defined (BGP)
->>>>>>> 12b1d38e
     call mpi_info_set(iosystem%info,'bgl_cb_nodes',trim(adjustl(cb_nodes)),ierr)
 #else
     call mpi_info_set(iosystem%info,'cb_nodes',trim(adjustl(cb_nodes)),ierr)
