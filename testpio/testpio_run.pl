--- conflicted
+++ resolved
@@ -134,17 +134,10 @@
     }elsif(/ENV_(.*)/){
         print "set $1 $attributes{$_}\n";
 	print F "\$ENV{$1}=\"$attributes{$_}\"\;\n";
-    }elsif(/NETCDF_PATH/){
-	if($attributes{NETCDF_PATH} =~ /netcdf-4/){
-	    $enablenetcdf4="--enable-netcdf4";
-	}
-    }
-}
-
-<<<<<<< HEAD
-
-=======
->>>>>>> 12b1d38e
+    }	
+    
+}
+
 print F << "EOF";
 use strict;
 use File::Copy;
@@ -165,12 +158,8 @@
 		snet=>"--disable-pnetcdf --disable-mpiio --enable-netcdf --enable-timing $enablenetcdf4",
 		pnet=>"--enable-pnetcdf --disable-mpiio --disable-netcdf --enable-timing",
 		ant=>"--enable-pnetcdf --enable-mpiio --enable-netcdf --disable-timing $enablenetcdf4",
-<<<<<<< HEAD
-		mpiio=>"--disable-pnetcdf --enable-mpiio --disable-netcdf --enable-timing"
-=======
 		mpiio=>"--disable-pnetcdf --enable-mpiio --disable-netcdf --enable-timing",
 		bench=>"--enable-pnetcdf --enable-mpiio --enable-netcdf --enable-timing"
->>>>>>> 12b1d38e
 	    };
 
 my \$testlist = {all=>["sn01","sn02","sn03","sb01","sb02","sb03","sb04","sb05","sb06","sb07","sb08",
