--- conflicted
+++ resolved
@@ -447,20 +447,13 @@
     if ((ret = PIOc_createfile(iosysid, &ncid, &flavor, filename, PIO_CLOBBER)))
         return ret;
 
-<<<<<<< HEAD
     /* Turn on fill mode. */
     int old_mode;
     if ((ret = PIOc_set_fill(ncid, NC_FILL, &old_mode)))
         return ret;
     printf("old_mode = %d\n", old_mode);
-=======
-    /* Confirm that NOFILL mode is set. */
-    int old_mode;
-    if ((ret = PIOc_set_fill(ncid, NC_NOFILL, &old_mode)))
-        return ret;
     if (old_mode != NC_NOFILL)
         return ERR_WRONG;
->>>>>>> 942b344e
 
     /* Define netCDF dimensions and variable. */
     for (int d = 0; d < NDIM; d++)
