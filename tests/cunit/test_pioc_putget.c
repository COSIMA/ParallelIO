/*
 * Tests for PIO data reading and writing routines.
 *
 * Ed Hartnett
 */
#include <pio.h>
#include <pio_tests.h>

/* The number of tasks this test should run on. */
#define TARGET_NTASKS 4

/* The minimum number of tasks this test should run on. */
#define MIN_NTASKS 4

/* The name of this test. */
#define TEST_NAME "test_pioc_putget"

/* Number of processors that will do IO. */
#define NUM_IO_PROCS 1

/* Number of computational components to create. */
#define COMPONENT_COUNT 1

/* The number of dimensions in the example data. In this test, we
 * are using three-dimensional data. */
#define NDIM 3

/* The length of our sample data along each dimension. */
#define X_DIM_LEN 40
#define Y_DIM_LEN 40

/* The number of timesteps of data to write. */
#define NUM_TIMESTEPS 1

/* The name of the variable in the netCDF output files. */
#define VAR_NAME "foo"

/* The name of the attribute in the netCDF output files. */
#define ATT_NAME "bar"

/* The meaning of life, the universe, and everything. */
#define START_DATA_VAL 42

/* Values for some netcdf-4 settings. */
#define VAR_CACHE_SIZE (1024 * 1024)
#define VAR_CACHE_NELEMS 10
#define VAR_CACHE_PREEMPTION 0.5

/* Number of NetCDF classic types. */
#define NUM_CLASSIC_TYPES 6

/* Number of NetCDF-4 types. */
#define NUM_NETCDF4_TYPES 12

/* Length of the attributes for each type. */
#define ATT_LEN 3

/* Text att (must be two chars long to fit in ATT_LEN with a NULL). */
#define TEXT_ATT_VALUE "hi"

/* Names for each type attribute. */
#define TEXT_ATT_NAME "text_att"
#define SCHAR_ATT_NAME "schar_att"
#define SHORT_ATT_NAME "short_att"
#define INT_ATT_NAME "int_att"
#define LONG_ATT_NAME "long_att"
#define FLOAT_ATT_NAME "float_att"
#define DOUBLE_ATT_NAME "double_att"
#define UCHAR_ATT_NAME "uchar_att"
#define USHORT_ATT_NAME "ushort_att"
#define UINT_ATT_NAME "uint_att"
#define INT64_ATT_NAME "int64_att"
#define UINT64_ATT_NAME "unit64_att"

/* The dimension names. */
char dim_name[NDIM][PIO_MAX_NAME + 1] = {"timestep", "x", "y"};

/* Length of the dimensions in the sample data. */
int dim_len[NDIM] = {NC_UNLIMITED, X_DIM_LEN, Y_DIM_LEN};

/* Length of chunksizes to use in netCDF-4 files. */
PIO_Offset chunksize[NDIM] = {2, X_DIM_LEN/2, Y_DIM_LEN/2};

/* Some sample data values to write. */
char text[] = "hi";
char char_data = 2;
signed char byte_data = -42;
short short_data = -300;
int int_data = -10000;
float float_data = -42.42;
double double_data = -420000000000.5;
unsigned char ubyte_data = 43;
unsigned short ushort_data = 666;
unsigned int uint_data = 666666;
long long int64_data = -99999999999;
unsigned long long uint64_data = 99999999999;

char text_array[X_DIM_LEN][Y_DIM_LEN];
char char_array[X_DIM_LEN][Y_DIM_LEN];
signed char byte_array[X_DIM_LEN][Y_DIM_LEN];
short short_array[X_DIM_LEN][Y_DIM_LEN];
int int_array[X_DIM_LEN][Y_DIM_LEN];
float float_array[X_DIM_LEN][Y_DIM_LEN];
double double_array[X_DIM_LEN][Y_DIM_LEN];
unsigned char ubyte_array[X_DIM_LEN][Y_DIM_LEN];
unsigned short ushort_array[X_DIM_LEN][Y_DIM_LEN];
unsigned int uint_array[X_DIM_LEN][Y_DIM_LEN];
long long int64_array[X_DIM_LEN][Y_DIM_LEN];
unsigned long long uint64_array[X_DIM_LEN][Y_DIM_LEN];

#define DIM_NAME "dim"
#define NDIM1 1
#define DIM_LEN 4

/* Fill up the data arrays with some values. */
void init_arrays()
{
    for (int x = 0; x < X_DIM_LEN; x++)
    {
        strcpy(text_array[x], text);
        for (int y = 0; y < Y_DIM_LEN; y++)
        {
            char_array[x][y] = char_data;
            byte_array[x][y] = byte_data;
            short_array[x][y] = short_data;
            int_array[x][y] = int_data;
            float_array[x][y] = float_data;
            double_array[x][y] = double_data;
            ubyte_array[x][y] = ubyte_data;
            ushort_array[x][y] = ushort_data;
            uint_array[x][y] = uint_data;
            int64_array[x][y] = int64_data;
            uint64_array[x][y] = uint64_data;
        }
    }
}

/**
 * Test the attribute conversions.
 *
 * @param ncid the ncid of the open test file.
 * @param flavor the iotype of the test file.
 * @param expected array of int, one per type. Expected return value.
 * @param expected_data array of values we expect to find in attributes.
 * @return 0 for success, error code otherwise.
 */
int test_att_conv_byte(int ncid, int flavor, char *name, int *expected, long long *expected_data)
{
    signed char byte_array_in[ATT_LEN];
    short short_array_in[ATT_LEN];
    unsigned char ubyte_array_in[ATT_LEN];
    int int_array_in[ATT_LEN];
    /* long long_array_in[ATT_LEN]; */
    float float_array_in[ATT_LEN];
    double double_array_in[ATT_LEN];
    unsigned short ushort_array_in[ATT_LEN];
    unsigned int uint_array_in[ATT_LEN];
    long long int64_array_in[ATT_LEN];
    unsigned long long uint64_array_in[ATT_LEN];

    /* Read the att and check results. */
    printf("expecting %d got %d\n", expected[PIO_BYTE], PIOc_get_att_schar(ncid, NC_GLOBAL, name, byte_array_in));

    if (expected[PIO_BYTE] != PIOc_get_att_schar(ncid, NC_GLOBAL, name, byte_array_in))
        return ERR_WRONG;

    if (expected[PIO_BYTE] == 0)
        for (int x = 0; x < ATT_LEN; x++)
            if (byte_array_in[x] != expected_data[x])
                return ERR_WRONG;

    if (expected[PIO_SHORT] != PIOc_get_att_short(ncid, NC_GLOBAL, name, short_array_in))
        return ERR_WRONG;

    if (expected[PIO_SHORT] == 0)
        for (int x = 0; x < ATT_LEN; x++)
            if (short_array_in[x] != expected_data[x])
                return ERR_WRONG;

    if (expected[PIO_INT] != PIOc_get_att_int(ncid, NC_GLOBAL, name, int_array_in))
        return ERR_WRONG;

    if (expected[PIO_INT] == 0)
        for (int x = 0; x < ATT_LEN; x++)
            if (int_array_in[x] != expected_data[x])
                return ERR_WRONG;

    /* if (expected[PIO_INT] != PIOc_get_att_long(ncid, NC_GLOBAL, name, long_array_in)) */
    /*     return ERR_WRONG; */

    /* if (expected[PIO_INT] == 0) */
    /*     for (int x = 0; x < ATT_LEN; x++) */
    /*         if (long_array_in[x] != expected_data[x]) */
    /*             return ERR_WRONG; */

    if (expected[PIO_FLOAT] != PIOc_get_att_float(ncid, NC_GLOBAL, name, float_array_in))
        return ERR_WRONG;

    if (expected[PIO_FLOAT] == 0)
        for (int x = 0; x < ATT_LEN; x++)
            if (float_array_in[x] != expected_data[x])
                return ERR_WRONG;

    if (expected[PIO_DOUBLE] != PIOc_get_att_double(ncid, NC_GLOBAL, name, double_array_in))
        return ERR_WRONG;

    if (expected[PIO_DOUBLE] == 0)
        for (int x = 0; x < ATT_LEN; x++)
            if (double_array_in[x] != expected_data[x])
                return ERR_WRONG;

    if (flavor == PIO_IOTYPE_NETCDF4C || flavor == PIO_IOTYPE_NETCDF4P)
    {
        if ((expected[PIO_UBYTE] != PIOc_get_att_uchar(ncid, NC_GLOBAL, name, ubyte_array_in)))
            return ERR_WRONG;

        if (expected[PIO_UBYTE] == 0)
            for (int x = 0; x < ATT_LEN; x++)
                if (ubyte_array_in[x] != expected_data[x])
                    return ERR_WRONG;

        if ((expected[PIO_USHORT] != PIOc_get_att_ushort(ncid, NC_GLOBAL, name, ushort_array_in)))
            return ERR_WRONG;

        if (expected[PIO_USHORT] == 0)
            for (int x = 0; x < ATT_LEN; x++)
                if (ushort_array_in[x] != expected_data[x])
                    return ERR_WRONG;

        if ((expected[PIO_UINT] != PIOc_get_att_uint(ncid, NC_GLOBAL, name, uint_array_in)))
            return ERR_WRONG;

        if (expected[PIO_UINT] == 0)
            for (int x = 0; x < ATT_LEN; x++)
                if (uint_array_in[x] != expected_data[x])
                    return ERR_WRONG;

        if ((expected[PIO_INT64] != PIOc_get_att_longlong(ncid, NC_GLOBAL, name, int64_array_in)))
            return ERR_WRONG;

        if (expected[PIO_INT64] == 0)
            for (int x = 0; x < ATT_LEN; x++)
                if (int64_array_in[x] != expected_data[x])
                    return ERR_WRONG;

        if ((expected[PIO_UINT64] != PIOc_get_att_ulonglong(ncid, NC_GLOBAL, name, uint64_array_in)))
            return ERR_WRONG;

        if (expected[PIO_UINT64] == 0)
            for (int x = 0; x < ATT_LEN; x++)
                if (uint64_array_in[x] != expected_data[x])
                    return ERR_WRONG;
    }

    return PIO_NOERR;
}

/**
 * Test the attribute conversions.
 *
 * @param ncid the ncid of the open test file.
 * @param flavor the iotype of the test file.
 * @param expected array of int, one per type. Expected return value.
 * @param expected_data array of values we expect to find in attributes.
 * @return 0 for success, error code otherwise.
 */
int test_att_conv_int64(int ncid, int flavor, char *name, int *expected, long long *expected_data)
{
    float float_array_in[ATT_LEN];
    double double_array_in[ATT_LEN];
    unsigned char ubyte_array_in[ATT_LEN];
    unsigned short ushort_array_in[ATT_LEN];
    unsigned int uint_array_in[ATT_LEN];
    long long int64_array_in[ATT_LEN];

    /* Read the att and check results. */
    if (expected[PIO_FLOAT] != PIOc_get_att_float(ncid, NC_GLOBAL, name, float_array_in))
        return ERR_WRONG;

    if (expected[PIO_DOUBLE] != PIOc_get_att_double(ncid, NC_GLOBAL, name, double_array_in))
        return ERR_WRONG;

    if (flavor == PIO_IOTYPE_NETCDF4C || flavor == PIO_IOTYPE_NETCDF4P)
    {
        if ((expected[PIO_UBYTE] != PIOc_get_att_uchar(ncid, NC_GLOBAL, name, ubyte_array_in)))
            return ERR_WRONG;
        if ((expected[PIO_USHORT] != PIOc_get_att_ushort(ncid, NC_GLOBAL, name, ushort_array_in)))
            return ERR_WRONG;
        if ((expected[PIO_UINT] != PIOc_get_att_uint(ncid, NC_GLOBAL, name, uint_array_in)))
            return ERR_WRONG;

        if ((expected[PIO_INT64] != PIOc_get_att_longlong(ncid, NC_GLOBAL, name, int64_array_in)))
            return ERR_WRONG;
    }

    return PIO_NOERR;
}

/* Test attribute read/write operations with NC_BYTE data.
 *
 * This function creates a file with 3 dimensions, with a var of each
 * type. Then it uses the var/var1/vars/vars functions to write, and
 * then read data from the test file.
 *
 * @param iosysid the iosystem ID that will be used for the test.
 * @param num_flavors the number of different IO types that will be tested.
 * @param flavor an array of the valid IO types.
 * @param my_rank 0-based rank of task.
 * @returns 0 for success, error code otherwise.
 */
int test_atts_byte(int iosysid, int num_flavors, int *flavor, int my_rank,
                   MPI_Comm test_comm)
{
    /* Use PIO to create the example file in each of the four
     * available ways. */
    for (int fmt = 0; fmt < num_flavors; fmt++)
    {
        char iotype_name[PIO_MAX_NAME + 1];
        char filename[PIO_MAX_NAME + 1]; /* Test filename. */
        int ncid;
        int ret;    /* Return code. */

        /* Create test file with dims and vars defined. */
        printf("%d creating test file for flavor = %d...\n", my_rank, flavor[fmt]);

        /* Create a filename. */
        if ((ret = get_iotype_name(flavor[fmt], iotype_name)))
            return ret;
        sprintf(filename, "%s_att_byte_%s.nc", TEST_NAME, iotype_name);

        /* Create the netCDF output file. */
        if ((ret = PIOc_createfile(iosysid, &ncid, &flavor[fmt], filename, PIO_CLOBBER)))
            return ret;

        if ((ret = PIOc_put_att_schar(ncid, NC_GLOBAL, SCHAR_ATT_NAME, PIO_BYTE, ATT_LEN, (signed char *)byte_array)))
            return ret;
        if ((ret = PIOc_put_att_schar(ncid, NC_GLOBAL, SHORT_ATT_NAME, PIO_SHORT, ATT_LEN, (signed char *)byte_array)))
            return ret;
        if ((ret = PIOc_put_att_schar(ncid, NC_GLOBAL, INT_ATT_NAME, PIO_INT, ATT_LEN, (signed char *)byte_array)))
            return ret;
        if ((ret = PIOc_put_att_schar(ncid, NC_GLOBAL, FLOAT_ATT_NAME, PIO_FLOAT, ATT_LEN, (signed char *)byte_array)))
            return ret;
        if ((ret = PIOc_put_att_schar(ncid, NC_GLOBAL, DOUBLE_ATT_NAME, PIO_DOUBLE, ATT_LEN, (signed char *)byte_array)))
            return ret;
        if (flavor[fmt] == PIO_IOTYPE_NETCDF4C || flavor[fmt] == PIO_IOTYPE_NETCDF4P)
        {
            if (PIOc_put_att_schar(ncid, NC_GLOBAL, UCHAR_ATT_NAME, PIO_UBYTE, ATT_LEN, (signed char *)byte_array) != PIO_ERANGE)
                return ERR_WRONG;
            if (PIOc_put_att_schar(ncid, NC_GLOBAL, USHORT_ATT_NAME, PIO_USHORT, ATT_LEN, (signed char *)byte_array) != PIO_ERANGE)
                return ERR_WRONG;
            if (PIOc_put_att_schar(ncid, NC_GLOBAL, UINT_ATT_NAME, PIO_UINT, ATT_LEN, (signed char *)byte_array) != PIO_ERANGE)
                return ERR_WRONG;
            if ((ret = PIOc_put_att_schar(ncid, NC_GLOBAL, INT64_ATT_NAME, PIO_INT64, ATT_LEN, (signed char *)byte_array)))
                return ret;
            if (PIOc_put_att_schar(ncid, NC_GLOBAL, UINT64_ATT_NAME, PIO_UINT64, ATT_LEN, (signed char *)byte_array) != PIO_ERANGE)
                return ERR_WRONG;
        }
        if ((ret = PIOc_enddef(ncid)))
            return ret;

        /* Test the attribute conversions. */
        long long expected_data[ATT_LEN];
        for (int x = 0; x < ATT_LEN; x++)
            expected_data[x] = byte_array[x][0];

        int schar_expected[NUM_NETCDF_TYPES + 1] = {0, 0, PIO_ERANGE, 0, 0, 0, 0, PIO_ERANGE, PIO_ERANGE, PIO_ERANGE,
                                                    0, PIO_ERANGE, PIO_ERANGE};
        if ((ret = test_att_conv_byte(ncid, flavor[fmt], SCHAR_ATT_NAME, schar_expected, expected_data)))
            ERR(ret);
        if ((ret = test_att_conv_byte(ncid, flavor[fmt], SHORT_ATT_NAME, schar_expected, expected_data)))
            ERR(ret);
        if ((ret = test_att_conv_byte(ncid, flavor[fmt], INT_ATT_NAME, schar_expected, expected_data)))
            ERR(ret);
        if ((ret = test_att_conv_byte(ncid, flavor[fmt], FLOAT_ATT_NAME, schar_expected, expected_data)))
            ERR(ret);
        if ((ret = test_att_conv_byte(ncid, flavor[fmt], DOUBLE_ATT_NAME, schar_expected, expected_data)))
            ERR(ret);
        if (flavor[fmt] == PIO_IOTYPE_NETCDF4C || flavor[fmt] == PIO_IOTYPE_NETCDF4P)
            if ((ret = test_att_conv_byte(ncid, flavor[fmt], INT64_ATT_NAME, schar_expected, expected_data)))
                ERR(ret);

        /* Close the netCDF file. */
        if ((ret = PIOc_closefile(ncid)))
            ERR(ret);

        /* Reopen the file. */
        if ((ret = PIOc_openfile(iosysid, &ncid, &(flavor[fmt]), filename, PIO_NOWRITE)))
            ERR(ret);

        /* Test the attribute conversions. */
        if ((ret = test_att_conv_byte(ncid, flavor[fmt], SCHAR_ATT_NAME, schar_expected, expected_data)))
            ERR(ret);
        if ((ret = test_att_conv_byte(ncid, flavor[fmt], SHORT_ATT_NAME, schar_expected, expected_data)))
            ERR(ret);
        if ((ret = test_att_conv_byte(ncid, flavor[fmt], INT_ATT_NAME, schar_expected, expected_data)))
            ERR(ret);
        if ((ret = test_att_conv_byte(ncid, flavor[fmt], FLOAT_ATT_NAME, schar_expected, expected_data)))
            ERR(ret);
        if ((ret = test_att_conv_byte(ncid, flavor[fmt], DOUBLE_ATT_NAME, schar_expected, expected_data)))
            ERR(ret);
        if (flavor[fmt] == PIO_IOTYPE_NETCDF4C || flavor[fmt] == PIO_IOTYPE_NETCDF4P)
            if ((ret = test_att_conv_byte(ncid, flavor[fmt], INT64_ATT_NAME, schar_expected, expected_data)))
                ERR(ret);

        /* Close the netCDF file. */
        if ((ret = PIOc_closefile(ncid)))
            ERR(ret);

    } /* next flavor */

    return PIO_NOERR;
}

/* Test attribute read/write operations with NC_INT64 data.
 *
 * This function creates a file with 3 dimensions, with a var of each
 * type. Then it uses the var/var1/vars/vars functions to write, and
 * then read data from the test file.
 *
 * @param iosysid the iosystem ID that will be used for the test.
 * @param num_flavors the number of different IO types that will be tested.
 * @param flavor an array of the valid IO types.
 * @param my_rank 0-based rank of task.
 * @returns 0 for success, error code otherwise.
 */
int test_atts_int64(int iosysid, int num_flavors, int *flavor, int my_rank,
                    MPI_Comm test_comm)
{
    /* Use PIO to create the example file in each of the four
     * available ways. */
    for (int fmt = 0; fmt < num_flavors; fmt++)
    {
        char iotype_name[PIO_MAX_NAME + 1];
        char filename[PIO_MAX_NAME + 1]; /* Test filename. */
        int ncid;
        int ret;    /* Return code. */

        /* Only do these tests on netCDF-4 files. */
        if (flavor[fmt] != PIO_IOTYPE_NETCDF4C && flavor[fmt] != PIO_IOTYPE_NETCDF4P)
            continue;

        /* Create test file with dims and vars defined. */
        printf("%d creating test file for flavor = %d...\n", my_rank, flavor[fmt]);

        /* Create a filename. */
        if ((ret = get_iotype_name(flavor[fmt], iotype_name)))
            return ret;
        sprintf(filename, "%s_att_int64_%s.nc", TEST_NAME, iotype_name);

        /* Create the netCDF output file. */
        if ((ret = PIOc_createfile(iosysid, &ncid, &flavor[fmt], filename, PIO_CLOBBER)))
            return ret;

        if (PIOc_put_att_longlong(ncid, NC_GLOBAL, SCHAR_ATT_NAME, PIO_BYTE, ATT_LEN, (long long *)int64_array) != PIO_ERANGE)
            return ERR_WRONG;
        if (PIOc_put_att_longlong(ncid, NC_GLOBAL, SHORT_ATT_NAME, PIO_SHORT, ATT_LEN, (long long *)int64_array) != PIO_ERANGE)
            return ERR_WRONG;
        if (PIOc_put_att_longlong(ncid, NC_GLOBAL, INT_ATT_NAME, PIO_INT, ATT_LEN, (long long *)int64_array) != PIO_ERANGE)
            return ERR_WRONG;
        if ((ret = PIOc_put_att_longlong(ncid, NC_GLOBAL, FLOAT_ATT_NAME, PIO_FLOAT, ATT_LEN, (long long *)int64_array)))
            return ret;
        if ((ret = PIOc_put_att_longlong(ncid, NC_GLOBAL, DOUBLE_ATT_NAME, PIO_DOUBLE, ATT_LEN, (long long *)int64_array)))
            return ret;
        if (PIOc_put_att_longlong(ncid, NC_GLOBAL, UCHAR_ATT_NAME, PIO_UBYTE, ATT_LEN, (long long *)int64_array) != PIO_ERANGE)
            return ERR_WRONG;
        if (PIOc_put_att_longlong(ncid, NC_GLOBAL, USHORT_ATT_NAME, PIO_USHORT, ATT_LEN, (long long *)int64_array) != PIO_ERANGE)
            return ERR_WRONG;
        if (PIOc_put_att_longlong(ncid, NC_GLOBAL, UINT_ATT_NAME, PIO_UINT, ATT_LEN, (long long *)int64_array) != PIO_ERANGE)
            return ERR_WRONG;
        if ((ret = PIOc_put_att_longlong(ncid, NC_GLOBAL, INT64_ATT_NAME, PIO_INT64, ATT_LEN, (long long *)int64_array)))
            return ret;
        if (PIOc_put_att_longlong(ncid, NC_GLOBAL, UINT64_ATT_NAME, PIO_UINT64, ATT_LEN, (long long *)int64_array) != PIO_ERANGE)
            return ERR_WRONG;
        if ((ret = PIOc_enddef(ncid)))
            return ret;

        /* Test the attribute conversions. */
        long long expected_data[ATT_LEN];
        for (int x = 0; x < ATT_LEN; x++)
            expected_data[x] = int64_array[x][0];

        int int64_expected[NUM_NETCDF_TYPES + 1] = {0, PIO_ERANGE, PIO_ERANGE, PIO_ERANGE, PIO_ERANGE, 0, 0, 0, 0, 0,
                                                    0, PIO_ERANGE, PIO_ERANGE};
        if ((ret = test_att_conv_int64(ncid, flavor[fmt], SCHAR_ATT_NAME, int64_expected, expected_data)))
            ERR(ret);

        /* Close the netCDF file. */
        if ((ret = PIOc_closefile(ncid)))
            ERR(ret);

        /* Reopen the file. */
        if ((ret = PIOc_openfile(iosysid, &ncid, &(flavor[fmt]), filename, PIO_NOWRITE)))
            ERR(ret);

        if ((ret = test_att_conv_int64(ncid, flavor[fmt], SCHAR_ATT_NAME, int64_expected, expected_data)))
            ERR(ret);
            
        /* Close the netCDF file. */
        if ((ret = PIOc_closefile(ncid)))
            ERR(ret);

    } /* next flavor */

    return PIO_NOERR;
}

/* Use the var1 functions to write some data to an open test file. */
int putget_write_var1(int ncid, int *varid, PIO_Offset *index, int flavor)
{
    int ret;

    if ((ret = PIOc_put_var1_text(ncid, varid[1], index, text)))
        return ret;

    if ((ret = PIOc_put_var1_schar(ncid, varid[0], index, (signed char *)byte_array)))
        return ret;

    if ((ret = PIOc_put_var1_short(ncid, varid[2], index, &short_data)))
        return ret;

    if ((ret = PIOc_put_var1_int(ncid, varid[3], index, &int_data)))
        return ret;

    if ((ret = PIOc_put_var1_float(ncid, varid[4], index, &float_data)))
        return ret;

    if ((ret = PIOc_put_var1_double(ncid, varid[5], index, &double_data)))
        return ret;

    if (flavor == PIO_IOTYPE_NETCDF4C || flavor == PIO_IOTYPE_NETCDF4P)
    {
        if ((ret = PIOc_put_var1_uchar(ncid, varid[6], index, &ubyte_data)))
            return ret;
        if ((ret = PIOc_put_var1_ushort(ncid, varid[7], index, &ushort_data)))
            return ret;
        if ((ret = PIOc_put_var1_uint(ncid, varid[8], index, &uint_data)))
            return ret;
        if ((ret = PIOc_put_var1_longlong(ncid, varid[9], index, &int64_data)))
            return ret;
        if ((ret = PIOc_put_var1_ulonglong(ncid, varid[10], index, &uint64_data)))
            return ret;
    }

    return 0;
}

/* Use the var functions to write some data to an open test file. */
int putget_write_var(int ncid, int *varid, int flavor)
{
    int ret;

    if ((ret = PIOc_put_var_text(ncid, varid[1], (char *)text_array)))
        return ret;

    if ((ret = PIOc_put_var_schar(ncid, varid[0], (signed char *)byte_array)))
        return ret;

    if ((ret = PIOc_put_var_short(ncid, varid[2], (short *)short_array)))
        return ret;

    if ((ret = PIOc_put_var_int(ncid, varid[3], (int *)int_array)))
        return ret;

    if ((ret = PIOc_put_var_float(ncid, varid[4], (float *)float_array)))
        return ret;

    if ((ret = PIOc_put_var_double(ncid, varid[5], (double *)double_array)))
        return ret;

    if (flavor == PIO_IOTYPE_NETCDF4C || flavor == PIO_IOTYPE_NETCDF4P)
    {
        if ((ret = PIOc_put_var_uchar(ncid, varid[6], (unsigned char *)ubyte_array)))
            return ret;
        if ((ret = PIOc_put_var_ushort(ncid, varid[7], (unsigned short *)ushort_array)))
            return ret;
        if ((ret = PIOc_put_var_uint(ncid, varid[8], (unsigned int *)uint_array)))
            return ret;
        if ((ret = PIOc_put_var_longlong(ncid, varid[9], (long long *)int64_array)))
            return ret;
        if ((ret = PIOc_put_var_ulonglong(ncid, varid[10], (unsigned long long *)uint64_array)))
            return ret;
    }

    return 0;
}

/* Use the att functions to write some data to attributes in an open
 * test file.
 *
 * @param ncid the ncid of the test file to read.
 * @param varid an array of varids in the file.
 * @param flavor the PIO IO type of the test file.
 * @returns 0 for success, error code otherwise.
*/
int test_write_atts(int ncid, int *varid, int flavor)
{
    int ret;

    /* Test some invalid parameters. (Type is irrelevant here.) */
    if (PIOc_put_att_schar(ncid + 1, varid[0], SCHAR_ATT_NAME, PIO_BYTE,
                           ATT_LEN, (signed char *)byte_array) != PIO_EBADID)
        return ERR_WRONG;

<<<<<<< HEAD
    if ((ret = PIOc_put_att_text(ncid, varid[0], TEXT_ATT_NAME, ATT_LEN,
                                 TEXT_ATT_VALUE)))
        return ret;

    /* Use put_att() for the schar. */
    if ((ret = PIOc_put_att(ncid, varid[0], SCHAR_ATT_NAME, PIO_BYTE,
                            ATT_LEN, (signed char *)byte_array)))
=======
    if ((ret = PIOc_put_att_schar(ncid, varid[0], SCHAR_ATT_NAME, PIO_BYTE,
                                  ATT_LEN, (signed char *)byte_array)))
>>>>>>> 6ee88f36
        return ret;

    if ((ret = PIOc_put_att_text(ncid, varid[1], TEXT_ATT_NAME, ATT_LEN,
                                 TEXT_ATT_VALUE)))
        return ret;

    if ((ret = PIOc_put_att_short(ncid, varid[2], SHORT_ATT_NAME, PIO_SHORT,
                                  ATT_LEN, (short *)short_array)))
        return ret;

    if ((ret = PIOc_put_att_int(ncid, varid[3], INT_ATT_NAME, PIO_INT,
                                  ATT_LEN, (int *)int_array)))
        return ret;

    /* Use long on same int var. */
    /* if ((ret = PIOc_put_att_long(ncid, varid[3], LONG_ATT_NAME, PIO_INT, */
    /*                              ATT_LEN, (long int *)int_array))) */
    /*     return ret; */

    if ((ret = PIOc_put_att_float(ncid, varid[4], FLOAT_ATT_NAME, PIO_FLOAT,
                                  ATT_LEN, (float *)float_array)))
        return ret;

    if ((ret = PIOc_put_att_double(ncid, varid[5], DOUBLE_ATT_NAME, PIO_DOUBLE,
                                  ATT_LEN, (double *)double_array)))
        return ret;

    if (flavor == PIO_IOTYPE_NETCDF4C || flavor == PIO_IOTYPE_NETCDF4P)
    {
        if ((ret = PIOc_put_att_uchar(ncid, varid[6], UCHAR_ATT_NAME, PIO_UBYTE,
                                      ATT_LEN, (unsigned char *)ubyte_array)))
            return ret;
        if ((ret = PIOc_put_att_ushort(ncid, varid[7], USHORT_ATT_NAME, PIO_SHORT,
                                       ATT_LEN, (unsigned short *)ushort_array)))
            return ret;
        if ((ret = PIOc_put_att_uint(ncid, varid[8], UINT_ATT_NAME, PIO_UINT,
                                     ATT_LEN, (unsigned int *)uint_array)))
            return ret;
        if ((ret = PIOc_put_att_longlong(ncid, varid[9], INT64_ATT_NAME, PIO_INT64,
                                         ATT_LEN, (long long *)int64_array)))
            return ret;
        if ((ret = PIOc_put_att_ulonglong(ncid, varid[10], UINT64_ATT_NAME, PIO_UINT64,
                                          ATT_LEN, (unsigned long long *)uint64_array)))
            return ret;
    }

    return 0;
}

/* Use the att functions to read some attributes from an open test
 * file.
 *
 * @param ncid the ncid of the test file to read.
 * @param varid an array of varids in the file.
 * @param flavor the PIO IO type of the test file.
 * @returns 0 for success, error code otherwise.
 */
int test_read_att(int ncid, int *varid, int flavor)
{
    char text_in[ATT_LEN];
    signed char byte_array_in[ATT_LEN];
    short short_array_in[ATT_LEN];
    unsigned char ubyte_array_in[ATT_LEN];
    int int_array_in[ATT_LEN];
    float float_array_in[ATT_LEN];
    double double_array_in[ATT_LEN];
    unsigned short ushort_array_in[ATT_LEN];
    unsigned int uint_array_in[ATT_LEN];
    long long int64_array_in[ATT_LEN];
    unsigned long long uint64_array_in[ATT_LEN];
    int x;
    int ret;

    if ((ret = PIOc_get_att_schar(ncid, varid[0], SCHAR_ATT_NAME, byte_array_in)))
        return ret;
    if ((ret = PIOc_get_att_text(ncid, varid[1], TEXT_ATT_NAME, text_in)))
        return ret;
    if ((ret = PIOc_get_att_short(ncid, varid[2], SHORT_ATT_NAME, short_array_in)))
        return ret;
    if ((ret = PIOc_get_att_int(ncid, varid[3], INT_ATT_NAME, int_array_in)))
        return ret;
    if ((ret = PIOc_get_att_float(ncid, varid[4], FLOAT_ATT_NAME, float_array_in)))
        return ret;
    if ((ret = PIOc_get_att_double(ncid, varid[5], DOUBLE_ATT_NAME, double_array_in)))
        return ret;
    for (x = 0; x < ATT_LEN; x++)
    {
        if (strncmp(text_in, TEXT_ATT_VALUE, ATT_LEN))
            return ERR_WRONG;
        if (byte_array_in[x] != byte_array[x][0])
            return ERR_WRONG;
        if (short_array_in[x] != short_array[x][0])
            return ERR_WRONG;
        if (int_array_in[x] != int_array[x][0])
            return ERR_WRONG;
        if (float_array_in[x] != float_array[x][0])
            return ERR_WRONG;
        if (double_array_in[x] != double_array[x][0])
            return ERR_WRONG;
    }

    if (flavor == PIO_IOTYPE_NETCDF4C || flavor == PIO_IOTYPE_NETCDF4P)
    {
        if ((ret = PIOc_get_att_uchar(ncid, varid[6], UCHAR_ATT_NAME, ubyte_array_in)))
            return ret;
        if ((ret = PIOc_get_att_ushort(ncid, varid[7], USHORT_ATT_NAME, ushort_array_in)))
            return ret;
        if ((ret = PIOc_get_att_uint(ncid, varid[8], UINT_ATT_NAME, uint_array_in)))
            return ret;
        if ((ret = PIOc_get_att_longlong(ncid, varid[9], INT64_ATT_NAME, int64_array_in)))
            return ret;
        if ((ret = PIOc_get_att_ulonglong(ncid, varid[10], UINT64_ATT_NAME, uint64_array_in)))
            return ret;
        for (x = 0; x < ATT_LEN; x++)
        {
            if (ubyte_array_in[x] != ubyte_array[x][0])
                return ERR_WRONG;
            if (ushort_array_in[x] != ushort_array[x][0])
                return ERR_WRONG;
            if (uint_array_in[x] != uint_array[x][0])
                return ERR_WRONG;
            if (int64_array_in[x] != int64_array[x][0])
                return ERR_WRONG;
            if (uint64_array_in[x] != uint64_array[x][0])
                return ERR_WRONG;
        }
    }

    return 0;
}

/* Use the vara functions to write some data to an open test file. */
int putget_write_vara(int ncid, int *varid, PIO_Offset *start, PIO_Offset *count,
                      int flavor)
{
    int ret;

    if ((ret = PIOc_put_vara_text(ncid, varid[1], start, count, (char *)text_array)))
        return ret;

    if ((ret = PIOc_put_vara_schar(ncid, varid[0], start, count, (signed char *)byte_array)))
        return ret;

    if ((ret = PIOc_put_vara_short(ncid, varid[2], start, count, (short *)short_array)))
        return ret;

    if ((ret = PIOc_put_vara_int(ncid, varid[3], start, count, (int *)int_array)))
        return ret;

    if ((ret = PIOc_put_vara_float(ncid, varid[4], start, count, (float *)float_array)))
        return ret;

    if ((ret = PIOc_put_vara_double(ncid, varid[5], start, count, (double *)double_array)))
        return ret;

    if (flavor == PIO_IOTYPE_NETCDF4C || flavor == PIO_IOTYPE_NETCDF4P)
    {
        if ((ret = PIOc_put_vara_uchar(ncid, varid[6], start, count, (unsigned char *)ubyte_array)))
            return ret;
        if ((ret = PIOc_put_vara_ushort(ncid, varid[7], start, count, (unsigned short *)ushort_array)))
            return ret;
        if ((ret = PIOc_put_vara_uint(ncid, varid[8], start, count, (unsigned int *)uint_array)))
            return ret;
        if ((ret = PIOc_put_vara_longlong(ncid, varid[9], start, count, (long long *)int64_array)))
            return ret;
        if ((ret = PIOc_put_vara_ulonglong(ncid, varid[10], start, count, (unsigned long long *)uint64_array)))
            return ret;
    }

    return 0;
}

/* Use the vars functions to write some data to an open test file. */
int putget_write_vars(int ncid, int *varid, PIO_Offset *start, PIO_Offset *count,
                      PIO_Offset *stride, int flavor)
{
    int ret;

    if ((ret = PIOc_put_vara_text(ncid, varid[1], start, count, (char *)text_array)))
        return ret;

    if ((ret = PIOc_put_vars_schar(ncid, varid[0], start, count, stride, (signed char *)byte_array)))
        return ret;

    if ((ret = PIOc_put_vars_short(ncid, varid[2], start, count, stride, (short *)short_array)))
        return ret;

    if ((ret = PIOc_put_vars_int(ncid, varid[3], start, count, stride, (int *)int_array)))
        return ret;

    if ((ret = PIOc_put_vars_float(ncid, varid[4], start, count, stride, (float *)float_array)))
        return ret;

    if ((ret = PIOc_put_vars_double(ncid, varid[5], start, count, stride, (double *)double_array)))
        return ret;

    if (flavor == PIO_IOTYPE_NETCDF4C || flavor == PIO_IOTYPE_NETCDF4P)
    {
        if ((ret = PIOc_put_vars_uchar(ncid, varid[6], start, count, stride, (unsigned char *)ubyte_array)))
            return ret;
        if ((ret = PIOc_put_vars_ushort(ncid, varid[7], start, count, stride, (unsigned short *)ushort_array)))
            return ret;
        if ((ret = PIOc_put_vars_uint(ncid, varid[8], start, count, stride, (unsigned int *)uint_array)))
            return ret;
        if ((ret = PIOc_put_vars_longlong(ncid, varid[9], start, count, stride, (long long *)int64_array)))
            return ret;
        if ((ret = PIOc_put_vars_ulonglong(ncid, varid[10], start, count, stride, (unsigned long long *)uint64_array)))
            return ret;
    }

    return 0;
}

/* Use the var1 functions to read some data from an open test file. */
int putget_read_var1(int ncid, int *varid, PIO_Offset *index, int flavor)
{
    signed char byte_data_in;
    char text_data_in[PIO_MAX_NAME];
    short short_data_in;
    unsigned char ubyte_data_in;
    int int_data_in;
    float float_data_in;
    double double_data_in;
    unsigned short ushort_data_in;
    unsigned int uint_data_in;
    long long int64_data_in;
    unsigned long long uint64_data_in;
    int ret;

    if ((ret = PIOc_get_var1_schar(ncid, varid[0], index, &byte_data_in)))
        return ret;
    if (byte_data_in != byte_data)
        return ERR_WRONG;

    if ((ret = PIOc_get_var1_text(ncid, varid[1], index, text_data_in)))
        return ret;
    printf("text_data_in = %s\n", text_data_in);
    if (strncmp(text_data_in, "h", 1))
        return ERR_WRONG;

    if ((ret = PIOc_get_var1_short(ncid, varid[2], index, &short_data_in)))
        return ret;
    if (short_data_in != short_data)
        return ERR_WRONG;

    if ((ret = PIOc_get_var1_int(ncid, varid[3], index, &int_data_in)))
        return ret;
    if (int_data_in != int_data)
        return ERR_WRONG;

    if ((ret = PIOc_get_var1_float(ncid, varid[4], index, &float_data_in)))
        return ret;
    if (float_data_in != float_data)
        return ERR_WRONG;

    if ((ret = PIOc_get_var1_double(ncid, varid[5], index, &double_data_in)))
        return ret;
    if (double_data_in != double_data)
        return ERR_WRONG;

    if (flavor == PIO_IOTYPE_NETCDF4C || flavor == PIO_IOTYPE_NETCDF4P)
    {
        if ((ret = PIOc_get_var1_uchar(ncid, varid[6], index, &ubyte_data_in)))
            return ret;
        if (ubyte_data_in != ubyte_data)
            return ERR_WRONG;
        if ((ret = PIOc_get_var1_ushort(ncid, varid[7], index, &ushort_data_in)))
            return ret;
        if (ushort_data_in != ushort_data)
            return ERR_WRONG;
        if ((ret = PIOc_get_var1_uint(ncid, varid[8], index, &uint_data_in)))
            return ret;
        if (uint_data_in != uint_data)
            return ERR_WRONG;
        if ((ret = PIOc_get_var1_longlong(ncid, varid[9], index, &int64_data_in)))
            return ret;
        if (int64_data_in != int64_data)
            return ERR_WRONG;
        if ((ret = PIOc_get_var1_ulonglong(ncid, varid[10], index, &uint64_data_in)))
            return ret;
        if (uint64_data_in != uint64_data)
            return ERR_WRONG;
    }

    return 0;
}

/* Use the var functions to read some data from an open test file.
 *
 * @param ncid the ncid of the test file to read.
 * @param varid an array of varids in the file.
 * @param unlim non-zero if unlimited dimension is in use.
 * @param flavor the PIO IO type of the test file.
 * @returns 0 for success, error code otherwise.
*/
int putget_read_var(int ncid, int *varid, int unlim, int flavor)
{
    signed char byte_array_in[X_DIM_LEN][Y_DIM_LEN];
    char text_array_in[X_DIM_LEN][Y_DIM_LEN];
    short short_array_in[X_DIM_LEN][Y_DIM_LEN];
    unsigned char ubyte_array_in[X_DIM_LEN][Y_DIM_LEN];
    int int_array_in[X_DIM_LEN][Y_DIM_LEN];
    float float_array_in[X_DIM_LEN][Y_DIM_LEN];
    double double_array_in[X_DIM_LEN][Y_DIM_LEN];
    unsigned short ushort_array_in[X_DIM_LEN][Y_DIM_LEN];
    unsigned int uint_array_in[X_DIM_LEN][Y_DIM_LEN];
    long long int64_array_in[X_DIM_LEN][Y_DIM_LEN];
    unsigned long long uint64_array_in[X_DIM_LEN][Y_DIM_LEN];
    int x, y;
    int ret;

    /* When using the unlimited dimension, no data are wrtten by the
     * put_var_TYPE() functions, since the length of the unlimited
     * dimension is still 0. */
    if (unlim)
    {
        return 0;
    }

    if ((ret = PIOc_get_var_schar(ncid, varid[0], (signed char *)byte_array_in)))
        return ret;
    if ((ret = PIOc_get_var_text(ncid, varid[1], (char *)text_array_in)))
        return ret;
    if ((ret = PIOc_get_var_short(ncid, varid[2], (short *)short_array_in)))
        return ret;
    if ((ret = PIOc_get_var_int(ncid, varid[3], (int *)int_array_in)))
        return ret;
    if ((ret = PIOc_get_var_float(ncid, varid[4], (float *)float_array_in)))
        return ret;
    if ((ret = PIOc_get_var_double(ncid, varid[5], (double *)double_array_in)))
        return ret;
    for (x = 0; x < X_DIM_LEN; x++)
    {
        if (strncmp(text_array_in[x], text, strlen(text)))
                return ERR_WRONG;
        for (y = 0; y < Y_DIM_LEN; y++)
        {
            if (byte_array_in[x][y] != byte_array[x][y])
                return ERR_WRONG;
            if (short_array_in[x][y] != short_array[x][y])
                return ERR_WRONG;
            if (int_array_in[x][y] != int_array[x][y])
                return ERR_WRONG;
            if (float_array_in[x][y] != float_array[x][y])
                return ERR_WRONG;
            if (double_array_in[x][y] != double_array[x][y])
                return ERR_WRONG;
        }
    }

    if (flavor == PIO_IOTYPE_NETCDF4C || flavor == PIO_IOTYPE_NETCDF4P)
    {
        if ((ret = PIOc_get_var_uchar(ncid, varid[6], (unsigned char *)ubyte_array_in)))
            return ret;
        if ((ret = PIOc_get_var_ushort(ncid, varid[7], (unsigned short *)ushort_array_in)))
            return ret;
        if ((ret = PIOc_get_var_uint(ncid, varid[8], (unsigned int *)uint_array_in)))
            return ret;
        if ((ret = PIOc_get_var_longlong(ncid, varid[9], (long long *)int64_array_in)))
            return ret;
        if ((ret = PIOc_get_var_ulonglong(ncid, varid[10], (unsigned long long *)uint64_array_in)))
            return ret;
        for (x = 0; x < X_DIM_LEN; x++)
            for (y = 0; y < Y_DIM_LEN; y++)
            {
                if (ubyte_array_in[x][y] != ubyte_array[x][y])
                    return ERR_WRONG;
                if (ushort_array_in[x][y] != ushort_array[x][y])
                    return ERR_WRONG;
                if (uint_array_in[x][y] != uint_array[x][y])
                    return ERR_WRONG;
                if (int64_array_in[x][y] != int64_array[x][y])
                    return ERR_WRONG;
                if (uint64_array_in[x][y] != uint64_array[x][y])
                    return ERR_WRONG;
            }
    }

    return 0;
}

/* Use the vara functions to read some data from an open test file. */
int putget_read_vara(int ncid, int *varid, PIO_Offset *start, PIO_Offset *count,
                     int flavor)
{
    signed char byte_array_in[X_DIM_LEN][Y_DIM_LEN];
    char text_array_in[X_DIM_LEN][Y_DIM_LEN];
    short short_array_in[X_DIM_LEN][Y_DIM_LEN];
    unsigned char ubyte_array_in[X_DIM_LEN][Y_DIM_LEN];
    int int_array_in[X_DIM_LEN][Y_DIM_LEN];
    float float_array_in[X_DIM_LEN][Y_DIM_LEN];
    double double_array_in[X_DIM_LEN][Y_DIM_LEN];
    unsigned short ushort_array_in[X_DIM_LEN][Y_DIM_LEN];
    unsigned int uint_array_in[X_DIM_LEN][Y_DIM_LEN];
    long long int64_array_in[X_DIM_LEN][Y_DIM_LEN];
    unsigned long long uint64_array_in[X_DIM_LEN][Y_DIM_LEN];
    int x, y;
    int ret;

    if ((ret = PIOc_get_vara_schar(ncid, varid[0], start, count, (signed char *)byte_array_in)))
        return ret;
    if ((ret = PIOc_get_vara_text(ncid, varid[1], start, count, (char *)text_array_in)))
        return ret;
    if ((ret = PIOc_get_vara_short(ncid, varid[2], start, count, (short *)short_array_in)))
        return ret;
    if ((ret = PIOc_get_vara_int(ncid, varid[3], start, count, (int *)int_array_in)))
        return ret;
    if ((ret = PIOc_get_vara_float(ncid, varid[4], start, count, (float *)float_array_in)))
        return ret;
    if ((ret = PIOc_get_vara_double(ncid, varid[5], start, count, (double *)double_array_in)))
        return ret;

    for (x = 0; x < X_DIM_LEN; x++)
    {
        if (strncmp(text_array_in[x], text, strlen(text)))
                return ERR_WRONG;
        for (y = 0; y < Y_DIM_LEN; y++)
        {
            if (byte_array_in[x][y] != byte_array[x][y])
                return ERR_WRONG;
            if (short_array_in[x][y] != short_array[x][y])
                return ERR_WRONG;
            if (int_array_in[x][y] != int_array[x][y])
                return ERR_WRONG;
            if (float_array_in[x][y] != float_array[x][y])
                return ERR_WRONG;
            if (double_array_in[x][y] != double_array[x][y])
                return ERR_WRONG;
        }
    }

    if (flavor == PIO_IOTYPE_NETCDF4C || flavor == PIO_IOTYPE_NETCDF4P)
    {
        if ((ret = PIOc_get_vara_uchar(ncid, varid[6], start, count, (unsigned char *)ubyte_array_in)))
            return ret;

        if ((ret = PIOc_get_vara_ushort(ncid, varid[7], start, count, (unsigned short *)ushort_array_in)))
            return ret;
        if ((ret = PIOc_get_vara_uint(ncid, varid[8], start, count, (unsigned int *)uint_array_in)))
            return ret;
        if ((ret = PIOc_get_vara_longlong(ncid, varid[9], start, count, (long long *)int64_array_in)))
            return ret;
        if ((ret = PIOc_get_vara_ulonglong(ncid, varid[10], start, count, (unsigned long long *)uint64_array_in)))
            return ret;
        for (x = 0; x < X_DIM_LEN; x++)
            for (y = 0; y < Y_DIM_LEN; y++)
            {
                if (ubyte_array_in[x][y] != ubyte_array[x][y])
                    return ERR_WRONG;
                if (ushort_array_in[x][y] != ushort_array[x][y])
                    return ERR_WRONG;
                if (uint_array_in[x][y] != uint_array[x][y])
                    return ERR_WRONG;
                if (int64_array_in[x][y] != int64_array[x][y])
                    return ERR_WRONG;
                if (uint64_array_in[x][y] != uint64_array[x][y])
                    return ERR_WRONG;
            }
    }

    return 0;
}

/* Use the vars functions to read some data from an open test file. */
int putget_read_vars(int ncid, int *varid, PIO_Offset *start, PIO_Offset *count,
                     PIO_Offset *stride, int flavor)
{
    signed char byte_array_in[X_DIM_LEN][Y_DIM_LEN];
    char text_array_in[X_DIM_LEN][Y_DIM_LEN];
    short short_array_in[X_DIM_LEN][Y_DIM_LEN];
    unsigned char ubyte_array_in[X_DIM_LEN][Y_DIM_LEN];
    int int_array_in[X_DIM_LEN][Y_DIM_LEN];
    float float_array_in[X_DIM_LEN][Y_DIM_LEN];
    double double_array_in[X_DIM_LEN][Y_DIM_LEN];
    unsigned short ushort_array_in[X_DIM_LEN][Y_DIM_LEN];
    unsigned int uint_array_in[X_DIM_LEN][Y_DIM_LEN];
    long long int64_array_in[X_DIM_LEN][Y_DIM_LEN];
    unsigned long long uint64_array_in[X_DIM_LEN][Y_DIM_LEN];
    int x, y;
    int ret;

    if ((ret = PIOc_get_vars_schar(ncid, varid[0], start, count, stride, (signed char *)byte_array_in)))
        return ret;
    if ((ret = PIOc_get_vars_text(ncid, varid[1], start, count, stride, (char *)text_array_in)))
        return ret;
    if ((ret = PIOc_get_vars_short(ncid, varid[2], start, count, stride, (short *)short_array_in)))
        return ret;
    if ((ret = PIOc_get_vars_int(ncid, varid[3], start, count, stride, (int *)int_array_in)))
        return ret;
    if ((ret = PIOc_get_vars_float(ncid, varid[4], start, count, stride, (float *)float_array_in)))
        return ret;
    if ((ret = PIOc_get_vars_double(ncid, varid[5], start, count, stride, (double *)double_array_in)))
        return ret;

    for (x = 0; x < X_DIM_LEN; x++)
    {
        if (strncmp(text_array_in[x], text, strlen(text)))
            return ERR_WRONG;
        for (y = 0; y < Y_DIM_LEN; y++)
        {
            if (byte_array_in[x][y] != byte_array[x][y])
                return ERR_WRONG;
            if (short_array_in[x][y] != short_array[x][y])
                return ERR_WRONG;
            if (int_array_in[x][y] != int_array[x][y])
                return ERR_WRONG;
            if (float_array_in[x][y] != float_array[x][y])
                return ERR_WRONG;
            if (double_array_in[x][y] != double_array[x][y])
                return ERR_WRONG;
        }
    }

    if (flavor == PIO_IOTYPE_NETCDF4C || flavor == PIO_IOTYPE_NETCDF4P)
    {
        if ((ret = PIOc_get_vars_uchar(ncid, varid[6], start, count, stride, (unsigned char *)ubyte_array_in)))
            return ret;

        if ((ret = PIOc_get_vars_ushort(ncid, varid[7], start, count, stride, (unsigned short *)ushort_array_in)))
            return ret;
        if ((ret = PIOc_get_vars_uint(ncid, varid[8], start, count, stride, (unsigned int *)uint_array_in)))
            return ret;
        if ((ret = PIOc_get_vars_longlong(ncid, varid[9], start, count, stride, (long long *)int64_array_in)))
            return ret;
        if ((ret = PIOc_get_vars_ulonglong(ncid, varid[10], start, count, stride, (unsigned long long *)uint64_array_in)))
            return ret;
        for (x = 0; x < X_DIM_LEN; x++)
            for (y = 0; y < Y_DIM_LEN; y++)
            {
                if (ubyte_array_in[x][y] != ubyte_array[x][y])
                    return ERR_WRONG;
                if (ushort_array_in[x][y] != ushort_array[x][y])
                    return ERR_WRONG;
                if (uint_array_in[x][y] != uint_array[x][y])
                    return ERR_WRONG;
                if (int64_array_in[x][y] != int64_array[x][y])
                    return ERR_WRONG;
                if (uint64_array_in[x][y] != uint64_array[x][y])
                    return ERR_WRONG;
            }
    }

    return 0;
}

/* Create a test file for the putget tests to write data to and check
 * by reading it back. In this function we create the file, define the
 * dims and vars, and pass back the ncid.
 *
 * @param iosysid the IO system ID.
 * @param try the number of the test run, 0 for var, 1 for var1, 2 for
 * vara, 3 for vars.
 * @param unlim non-zero if unlimited dimension should be used.
 * @param flavor the PIO IO type.
 * @param dim_len array of length NDIM of the dimension lengths.
 * @param varid array of varids for the variables in the test file.
 * @param filename the name of the test file to create.
 * @param ncidp pointer that gets the ncid of the created file.
 * @returns 0 for success, error code otherwise.
 */
int create_putget_file(int iosysid, int access, int unlim, int flavor, int *dim_len,
                       int *varid, char *filename, int *ncidp)
{
    char iotype_name[PIO_MAX_NAME + 1];
    int dimids[NDIM];        /* The dimension IDs. */
    int num_vars = NUM_CLASSIC_TYPES;
    int xtype[NUM_NETCDF4_TYPES] = {PIO_BYTE, PIO_CHAR, PIO_SHORT, PIO_INT, PIO_FLOAT,
                                    PIO_DOUBLE, PIO_UBYTE, PIO_USHORT, PIO_UINT, PIO_INT64,
                                    PIO_UINT64, PIO_STRING};
    int ncid;
    int ret;

    /* Create a filename. */
    if ((ret = get_iotype_name(flavor, iotype_name)))
        return ret;
    sprintf(filename, "%s_putget_access_%d_unlim_%d_%s.nc", TEST_NAME, access, unlim,
            iotype_name);

    /* Create the netCDF output file. */
    if ((ret = PIOc_createfile(iosysid, &ncid, &flavor, filename, PIO_CLOBBER)))
        return ret;

    /* Are we using unlimited dimension? */
    if (!unlim)
        dim_len[0] = NUM_TIMESTEPS;

    /* Define netCDF dimensions and variable. */
    for (int d = 0; d < NDIM; d++)
        if ((ret = PIOc_def_dim(ncid, dim_name[d], (PIO_Offset)dim_len[d], &dimids[d])))
            return ret;

    /* For netcdf-4, there are extra types. */
    if (flavor == PIO_IOTYPE_NETCDF4C || flavor == PIO_IOTYPE_NETCDF4P)
        num_vars = NUM_NETCDF4_TYPES;

    /* Define variables. */
    for (int v = 0; v < num_vars; v++)
    {
        char var_name[PIO_MAX_NAME + 1];
        snprintf(var_name, PIO_MAX_NAME, "%s_%d", VAR_NAME, xtype[v]);
        if ((ret = PIOc_def_var(ncid, var_name, xtype[v], NDIM, dimids, &varid[v])))
            return ret;
    }

    /* For the first access, also test attributes. */
    if (access == 0)
        if ((ret = test_write_atts(ncid, varid, flavor)))
            return ret;

    if ((ret = PIOc_enddef(ncid)))
        return ret;

    /* Pass back the ncid. */
    *ncidp = ncid;

    return 0;
}

/* Test data read/write operations.
 *
 * This function creates a file with 3 dimensions, with a var of each
 * type. Then it uses the var/var1/vars/vars functions to write, and
 * then read data from the test file.
 *
 * @param iosysid the iosystem ID that will be used for the test.
 * @param num_flavors the number of different IO types that will be tested.
 * @param flavor an array of the valid IO types.
 * @param my_rank 0-based rank of task.
 * @returns 0 for success, error code otherwise.
 */
int test_putget(int iosysid, int num_flavors, int *flavor, int my_rank,
                MPI_Comm test_comm)
{
    int dim_len[NDIM] = {NC_UNLIMITED, X_DIM_LEN, Y_DIM_LEN};

#define NUM_ACCESS 4
    for (int unlim = 0; unlim < 2; unlim++)
        for (int access = 0; access < NUM_ACCESS; access++)
        {
            /* Use PIO to create the example file in each of the four
             * available ways. */
            for (int fmt = 0; fmt < num_flavors; fmt++)
            {
                char filename[PIO_MAX_NAME + 1]; /* Test filename. */
                int ncid;
                int varid[NUM_NETCDF4_TYPES];
                int ret;    /* Return code. */

                /* Create test file with dims and vars defined. */
                printf("%d Access %d creating test file for flavor = %d...\n",
                       my_rank, access, flavor[fmt]);
                if ((ret = create_putget_file(iosysid, access, unlim, flavor[fmt], dim_len, varid,
                                              filename, &ncid)))
                    return ret;

                /* Write some data. */
                PIO_Offset index[NDIM] = {0, 0, 0};
                PIO_Offset start[NDIM] = {0, 0, 0};
                PIO_Offset count[NDIM] = {1, X_DIM_LEN, Y_DIM_LEN};
                PIO_Offset stride[NDIM] = {1, 1, 1};

                switch (access)
                {
                case 0:
                    printf("%d Access %d writing data with var functions for flavor = %d...\n",
                           my_rank, access, flavor[fmt]);
                    /* Use the var functions to write some data. */
                    if ((ret = putget_write_var(ncid, varid, flavor[fmt])))
                        return ret;
                    break;

                case 1:
                    /* Use the var1 functions to write some data. */
                    if ((ret = putget_write_var1(ncid, varid, index, flavor[fmt])))
                        return ret;
                    break;

                case 2:
                    /* Use the vara functions to write some data. */
                    if ((ret = putget_write_vara(ncid, varid, start, count, flavor[fmt])))
                        return ret;
                    break;

                case 3:
                    /* Use the vara functions to write some data. */
                    if ((ret = putget_write_vars(ncid, varid, start, count, stride, flavor[fmt])))
                        return ret;
                    break;
                }

                /* Check for bad input handling. */
                if (PIOc_sync(ncid + 42) != PIO_EBADID)
                    return ret;

                /* Make sure all data are written (pnetcdf needs this). */
                if ((ret = PIOc_sync(ncid)))
                    return ret;

                switch (access)
                {
                case 0:
                    /* Use the att functions to read some data. */
                    if ((ret = test_read_att(ncid, varid, flavor[fmt])))
                        return ret;

                    /* Use the vara functions to read some data. */
                    if ((ret = putget_read_var(ncid, varid, unlim, flavor[fmt])))
                        return ret;
                    break;

                case 1:
                    /* Use the var1 functions to read some data. */
                    if ((ret = putget_read_var1(ncid, varid, index, flavor[fmt])))
                        return ret;
                    break;

                case 2:
                    /* Use the vara functions to read some data. */
                    if ((ret = putget_read_vara(ncid, varid, start, count, flavor[fmt])))
                        return ret;
                    break;

                case 3:
                    /* Use the vara functions to read some data. */
                    if ((ret = putget_read_vars(ncid, varid, start, count, stride, flavor[fmt])))
                        return ret;
                    break;
                }

                /* Close the netCDF file. */
                if ((ret = PIOc_closefile(ncid)))
                    ERR(ret);

                /* Access to read it. */
                if ((ret = PIOc_openfile(iosysid, &ncid, &(flavor[fmt]), filename, PIO_NOWRITE)))
                    ERR(ret);

                switch (access)
                {
                case 0:
                    /* Use the vara functions to read some data. */
                    if ((ret = putget_read_var(ncid, varid, unlim, flavor[fmt])))
                        return ret;
                    break;

                case 1:
                    /* Use the var1 functions to read some data. */
                    if ((ret = putget_read_var1(ncid, varid, index, flavor[fmt])))
                        return ret;
                    break;

                case 2:
                    /* Use the vara functions to read some data. */
                    if ((ret = putget_read_vara(ncid, varid, start, count, flavor[fmt])))
                        return ret;
                    break;

                case 3:
                    /* Use the vara functions to read some data. */
                    if ((ret = putget_read_vars(ncid, varid, start, count, stride, flavor[fmt])))
                        return ret;
                    break;
                }

                /* Close the netCDF file. */
                if ((ret = PIOc_closefile(ncid)))
                    ERR(ret);

            } /* next flavor */
        } /* next access */

    return PIO_NOERR;
}

/* Run all the tests. */
int test_all(int iosysid, int num_flavors, int *flavor, int my_rank, MPI_Comm test_comm,
             int async)
{
    int my_test_size;
    int ret; /* Return code. */

    if ((ret = MPI_Comm_size(test_comm, &my_test_size)))
        MPIERR(ret);

    /* Test attribute stuff. */
    printf("%d Testing attributes with NC_BYTE data, async = %d\n", my_rank, async);
    if ((ret = test_atts_byte(iosysid, num_flavors, flavor, my_rank, test_comm)))
        return ret;

    printf("%d Testing attributes with NC_INT64 data, async = %d\n", my_rank, async);
    if ((ret = test_atts_int64(iosysid, num_flavors, flavor, my_rank, test_comm)))
        return ret;

    /* Test read/write stuff. */
    printf("%d Testing putget. async = %d\n", my_rank, async);
    if (!async)
        if ((ret = test_putget(iosysid, num_flavors, flavor, my_rank, test_comm)))
            return ret;

    return PIO_NOERR;
}

/* Run Tests for NetCDF-4 Functions. */
int main(int argc, char **argv)
{
    /* Initialize data arrays with sample data. */
    init_arrays();

    return run_test_main(argc, argv, MIN_NTASKS, TARGET_NTASKS, 0,
                         TEST_NAME, dim_len, COMPONENT_COUNT, NUM_IO_PROCS);

    return 0;
}<|MERGE_RESOLUTION|>--- conflicted
+++ resolved
@@ -601,7 +601,6 @@
                            ATT_LEN, (signed char *)byte_array) != PIO_EBADID)
         return ERR_WRONG;
 
-<<<<<<< HEAD
     if ((ret = PIOc_put_att_text(ncid, varid[0], TEXT_ATT_NAME, ATT_LEN,
                                  TEXT_ATT_VALUE)))
         return ret;
@@ -609,10 +608,6 @@
     /* Use put_att() for the schar. */
     if ((ret = PIOc_put_att(ncid, varid[0], SCHAR_ATT_NAME, PIO_BYTE,
                             ATT_LEN, (signed char *)byte_array)))
-=======
-    if ((ret = PIOc_put_att_schar(ncid, varid[0], SCHAR_ATT_NAME, PIO_BYTE,
-                                  ATT_LEN, (signed char *)byte_array)))
->>>>>>> 6ee88f36
         return ret;
 
     if ((ret = PIOc_put_att_text(ncid, varid[1], TEXT_ATT_NAME, ATT_LEN,
