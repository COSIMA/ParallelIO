/*
 * Tests for PIO Functions.
 *
 * Ed Hartnett
 */
#include <pio.h>
#include <pio_internal.h>
#include <pio_tests.h>

/* The number of tasks this test should run on. */
#define TARGET_NTASKS 4

/* The minimum number of tasks this test should run on. */
#define MIN_NTASKS 4

/* The name of this test. */
#define TEST_NAME "test_pioc"

/* Number of processors that will do IO. */
#define NUM_IO_PROCS 1

/* Number of computational components to create. */
#define COMPONENT_COUNT 1

/* The number of dimensions in the example data. In this test, we
 * are using three-dimensional data. */
#define NDIM 3

/* The length of our sample data along each dimension. */
#define X_DIM_LEN 40
#define Y_DIM_LEN 40

/* The number of timesteps of data to write. */
#define NUM_TIMESTEPS 1

/* The name of the variable in the netCDF output files. */
#define VAR_NAME "foo"

/* The name of the attribute in the netCDF output files. */
#define ATT_NAME "foo"
#define ATT_NAME2 "bar"

/* Value to write to attributes. */
#define ATT_VAL 42

/* The meaning of life, the universe, and everything. */
#define START_DATA_VAL 42

/* Values for some netcdf-4 settings. */
#define VAR_CACHE_SIZE (1024 * 1024)
#define VAR_CACHE_NELEMS 10
#define VAR_CACHE_PREEMPTION 0.5

/* Number of NetCDF classic types. */
#define NUM_CLASSIC_TYPES 6

/* Number of NetCDF-4 types. */
#define NUM_NETCDF4_TYPES 12

/* The dimension names. */
char dim_name[NDIM][PIO_MAX_NAME + 1] = {"timestep", "x", "y"};

/* Length of the dimensions in the sample data. */
int dim_len[NDIM] = {NC_UNLIMITED, X_DIM_LEN, Y_DIM_LEN};

/* Length of chunksizes to use in netCDF-4 files. */
PIO_Offset chunksize[NDIM] = {2, X_DIM_LEN/2, Y_DIM_LEN/2};

#define DIM_NAME "dim"
#define NDIM1 1
#define DIM_LEN 4

/* Create the decomposition to divide the 1-dimensional sample data
 * between the 4 tasks.
 *
 * @param ntasks the number of available tasks
 * @param my_rank rank of this task.
 * @param iosysid the IO system ID.
 * @param dim1_len the length of the dimension.
 * @param ioid a pointer that gets the ID of this decomposition.
 * @returns 0 for success, error code otherwise.
 **/
int create_decomposition(int ntasks, int my_rank, int iosysid, int dim1_len, int *ioid)
{
#define NDIM1 1
    PIO_Offset elements_per_pe;     /* Array elements per processing unit. */
    PIO_Offset *compdof;  /* The decomposition mapping. */
    int dim_len[NDIM1] = {dim1_len};
    int bad_dim_len[NDIM1] = {-50};
    int ret;

    /* How many data elements per task? */
    elements_per_pe = dim1_len / ntasks;

    /* Allocate space for the decomposition array. */
    if (!(compdof = malloc(elements_per_pe * sizeof(PIO_Offset))))
        return PIO_ENOMEM;

    /* Describe the decomposition. This is a 1-based array, so add 1! */
    for (int i = 0; i < elements_per_pe; i++)
        compdof[i] = my_rank * elements_per_pe + i + 1;

    /* These should fail. */
    if (PIOc_InitDecomp(iosysid + 42, PIO_FLOAT, NDIM1, dim_len, elements_per_pe,
                        compdof, ioid, NULL, NULL, NULL) != PIO_EBADID)
        ERR(ERR_WRONG);
    if (PIOc_InitDecomp(iosysid, PIO_FLOAT, NDIM1, bad_dim_len, elements_per_pe,
                        compdof, ioid, NULL, NULL, NULL) != PIO_EINVAL)
        ERR(ERR_WRONG);

    /* Create the PIO decomposition for this test. */
    printf("%d Creating decomposition elements_per_pe = %lld\n", my_rank, elements_per_pe);
    if ((ret = PIOc_InitDecomp(iosysid, PIO_FLOAT, NDIM1, dim_len, elements_per_pe,
                               compdof, ioid, NULL, NULL, NULL)))
        ERR(ret);

    printf("%d decomposition initialized.\n", my_rank);

    /* Free the mapping. */
    free(compdof);

    return 0;
}

/* Check the contents of the test file. */
int check_darray_file(int iosysid, int ntasks, int my_rank, char *filename)
{
    int ncid;
    int ndims, nvars, ngatts, unlimdimid;
    char dim_name_in[PIO_MAX_NAME + 1];
    PIO_Offset dim_len_in;
    PIO_Offset arraylen = 1;
    float data_in;
    int ioid;
    int ret;

    assert(filename);

    /* Open the file. */
    if ((ret = PIOc_open(iosysid, filename, NC_NOWRITE, &ncid)))
        return ret;

    /* Check metadata. */
    if ((ret = PIOc_inq(ncid, &ndims, &nvars, &ngatts, &unlimdimid)))
        return ret;
    if (ndims != 1 || nvars != 1 || ngatts != 0 || unlimdimid != -1)
        return ERR_WRONG;
    if ((ret = PIOc_inq_dim(ncid, 0, dim_name_in, &dim_len_in)))
        return ret;
    if (strcmp(dim_name_in, DIM_NAME) || dim_len_in != DIM_LEN)
        return ERR_WRONG;

    /* Decompose the data over the tasks. */
    if ((ret = create_decomposition(ntasks, my_rank, iosysid, DIM_LEN, &ioid)))
        return ret;

    /* Read data. */
    if ((ret = PIOc_read_darray(ncid, 0, ioid, arraylen, &data_in)))
        return ret;

    /* Check data. */
    if (data_in != my_rank * 10)
        return ERR_WRONG;

    /* Close the file. */
    if ((ret = PIOc_closefile(ncid)))
        return ret;

    /* Free the PIO decomposition. */
    if ((ret = PIOc_freedecomp(iosysid, ioid)))
        ERR(ret);

    return PIO_NOERR;
}

/* Test the darray functionality. */
int test_darray(int iosysid, int ioid, int num_flavors, int *flavor, int my_rank)
{
    char filename[PIO_MAX_NAME + 1]; /* Name for the output files. */
    int dim_len[NDIM1] = {DIM_LEN}; /* Length of the dimensions in the sample data. */
    int dimids[NDIM1];      /* The dimension IDs. */
    int ncid;      /* The ncid of the netCDF file. */
    int varid;     /* The ID of the netCDF varable. */
    int ret;       /* Return code. */

    /* Use PIO to create the example file in each of the four
     * available ways. */
    for (int fmt = 0; fmt < num_flavors; fmt++)
    {
        /* Create the filename. */
        sprintf(filename, "%s_%d.nc", TEST_NAME, flavor[fmt]);

        /* Create the netCDF output file. */
        printf("rank: %d Creating sample file %s with format %d...\n", my_rank, filename,
               flavor[fmt]);
        if ((ret = PIOc_createfile(iosysid, &ncid, &(flavor[fmt]), filename, PIO_CLOBBER)))
            ERR(ret);

        /* Define netCDF dimensions and variable. */
        printf("rank: %d Defining netCDF metadata...\n", my_rank);
        if ((ret = PIOc_def_dim(ncid, DIM_NAME, (PIO_Offset)dim_len[0], &dimids[0])))
            ERR(ret);

        /* Define a variable. */
        if ((ret = PIOc_def_var(ncid, VAR_NAME, PIO_FLOAT, NDIM1, dimids, &varid)))
            ERR(ret);

        /* End define mode. */
        if ((ret = PIOc_enddef(ncid)))
            ERR(ret);

        /* Write some data. */
        PIO_Offset arraylen = 1;
        float fillvalue = 0.0;
        float test_data[arraylen];
        for (int f = 0; f < arraylen; f++)
            test_data[f] = my_rank * 10 + f;
        if ((ret = PIOc_write_darray(ncid, varid, ioid, arraylen, test_data, &fillvalue)))
            ERR(ret);

        /* Close the netCDF file. */
        printf("rank: %d Closing the sample data file...\n", my_rank);
        if ((ret = PIOc_closefile(ncid)))
            ERR(ret);

        /* Check the file contents. */
        if ((ret = check_darray_file(iosysid, TARGET_NTASKS, my_rank, filename)))
            ERR(ret);
    }
    return PIO_NOERR;
}

/* Check the dimension names.
 *
 * @param my_rank rank of process
 * @param ncid ncid of open netCDF file
 * @returns 0 for success, error code otherwise. */
int check_dim_names(int my_rank, int ncid, MPI_Comm test_comm)
{
    char dim_name[PIO_MAX_NAME + 1];
    char zero_dim_name[PIO_MAX_NAME + 1];
    int my_test_rank;
    int ret;

    /* Find rank in test communicator. */
    if ((ret = MPI_Comm_rank(test_comm, &my_test_rank)))
        MPIERR(ret);

    for (int d = 0; d < NDIM; d++)
    {
        memset(dim_name, 0, sizeof(dim_name));
        if ((ret = PIOc_inq_dimname(ncid, d, dim_name)))
            return ret;
        printf("my_rank %d my_test_rank %d dim %d name %s\n", my_rank, my_test_rank, d, dim_name);

        /* Did other ranks get the same name? */
        memset(zero_dim_name, 0, sizeof(zero_dim_name));
        if (!my_test_rank)
            strcpy(zero_dim_name, dim_name);
        printf("rank %d dim_name %s zero_dim_name %s\n", my_rank, dim_name, zero_dim_name);
        if ((ret = MPI_Bcast(&zero_dim_name, strlen(dim_name) + 1, MPI_CHAR, 0,
                             test_comm)))
            MPIERR(ret);
        printf("%d zero_dim_name = %s dim_name = %s\n", my_rank, zero_dim_name, dim_name);
        if (strcmp(dim_name, zero_dim_name))
            return ERR_AWFUL;
    }
    return 0;
}

/* Check the variable name.
 *
 * @param my_rank rank of process
 * @param ncid ncid of open netCDF file
 *
 * @returns 0 for success, error code otherwise. */
int check_var_name(int my_rank, int ncid, MPI_Comm test_comm)
{
    char var_name[PIO_MAX_NAME + 1];
    char zero_var_name[PIO_MAX_NAME + 1];
    int my_test_rank;
    int ret;

    /* Find rank in test communicator. */
    if ((ret = MPI_Comm_rank(test_comm, &my_test_rank)))
        MPIERR(ret);

    memset(var_name, 0, sizeof(var_name));
    if ((ret = PIOc_inq_varname(ncid, 0, var_name)))
        return ret;
    printf("my_rank %d var name %s\n", my_rank, var_name);

    /* Did other ranks get the same name? */
    memset(zero_var_name, 0, sizeof(zero_var_name));
    if (!my_test_rank)
        strcpy(zero_var_name, var_name);
    if ((ret = MPI_Bcast(&zero_var_name, strlen(var_name) + 1, MPI_CHAR, 0,
                         test_comm)))
        MPIERR(ret);
    if (strcmp(var_name, zero_var_name))
        return ERR_AWFUL;
    return 0;
}

/* Check the attribute name.
 *
 * @param my_rank rank of process
 * @param ncid ncid of open netCDF file
 *
 * @returns 0 for success, error code otherwise. */
int check_atts(int my_rank, int ncid, int flavor, MPI_Comm test_comm)
{
    char att_name[PIO_MAX_NAME + 1];
    char zero_att_name[PIO_MAX_NAME + 1];
    int my_test_rank;
    nc_type att_type;
    PIO_Offset att_len;
    signed char att_schar_value;
    short att_short_value;
    int att_int_value;
    float att_float_value;
    double att_double_value;
    unsigned char att_uchar_value;
    unsigned short att_ushort_value;
    unsigned int att_uint_value;
    long long int att_int64_value;
    unsigned long long int att_uint64_value;
    int ret;

    /* Find rank in test communicator. */
    if ((ret = MPI_Comm_rank(test_comm, &my_test_rank)))
        MPIERR(ret);

    memset(att_name, 0, sizeof(att_name));
    if ((ret = PIOc_inq_attname(ncid, NC_GLOBAL, 0, att_name)))
        return ret;

    /* Did all ranks get the same name? */
    memset(zero_att_name, 0, sizeof(zero_att_name));
    if (!my_test_rank)
        strcpy(zero_att_name, att_name);
    if ((ret = MPI_Bcast(&zero_att_name, strlen(att_name) + 1, MPI_CHAR, 0,
                         test_comm)))
        MPIERR(ret);
    if (strcmp(att_name, zero_att_name))
        return ERR_AWFUL;

    /* These should not work. */
    if (PIOc_get_att_int(ncid + 42, NC_GLOBAL, ATT_NAME, &att_int_value) != PIO_EBADID)
        return ERR_WRONG;
    if (PIOc_get_att_int(ncid, 42, ATT_NAME, &att_int_value) != PIO_ENOTVAR)
        return ERR_WRONG;
    if (PIOc_get_att_int(ncid, NC_GLOBAL, NULL, &att_int_value) != PIO_EINVAL)
        return ERR_WRONG;
    if (PIOc_get_att_int(ncid, NC_GLOBAL, ATT_NAME, NULL) != PIO_EINVAL)
        return ERR_WRONG;

    /* Check first att. */
    if ((ret = PIOc_inq_att(ncid, NC_GLOBAL, ATT_NAME, &att_type, &att_len)))
        return ret;
    if (att_type != PIO_INT || att_len != 1)
        return ERR_WRONG;
    if ((ret = PIOc_get_att_int(ncid, NC_GLOBAL, ATT_NAME, &att_int_value)))
        return ret;
    if (att_int_value != ATT_VAL)
        return ERR_WRONG;

    /* Check second att. */
    if ((ret = PIOc_inq_att(ncid, NC_GLOBAL, ATT_NAME2, &att_type, &att_len)))
        return ret;
    if (att_type != PIO_FLOAT || att_len != 1)
        return ERR_WRONG;

    /* Try converting to every type. */
    if ((ret = PIOc_get_att_schar(ncid, NC_GLOBAL, ATT_NAME2, &att_schar_value)))
        return ret;
    if (att_schar_value != ATT_VAL)
        return ERR_WRONG;
    if ((ret = PIOc_get_att_short(ncid, NC_GLOBAL, ATT_NAME2, &att_short_value)))
        return ret;
    if (att_short_value != ATT_VAL)
        return ERR_WRONG;
    if ((ret = PIOc_get_att_int(ncid, NC_GLOBAL, ATT_NAME2, &att_int_value)))
        return ret;
    if (att_int_value != ATT_VAL)
        return ERR_WRONG;
    if ((ret = PIOc_get_att_float(ncid, NC_GLOBAL, ATT_NAME2, &att_float_value)))
        return ret;
    if (att_float_value != ATT_VAL)
        return ERR_WRONG;
    if ((ret = PIOc_get_att_double(ncid, NC_GLOBAL, ATT_NAME2, &att_double_value)))
        return ret;
    if (att_double_value != ATT_VAL)
        return ERR_WRONG;
    if (flavor == PIO_IOTYPE_NETCDF4C || flavor == PIO_IOTYPE_NETCDF4P)
    {
        if ((ret = PIOc_get_att_uchar(ncid, NC_GLOBAL, ATT_NAME2, &att_uchar_value)))
            return ret;
        if (att_uchar_value != ATT_VAL)
            return ERR_WRONG;
        if ((ret = PIOc_get_att_ushort(ncid, NC_GLOBAL, ATT_NAME2, &att_ushort_value)))
            return ret;
        if (att_ushort_value != ATT_VAL)
            return ERR_WRONG;
        if ((ret = PIOc_get_att_uint(ncid, NC_GLOBAL, ATT_NAME2, &att_uint_value)))
            return ret;
        if (att_uint_value != ATT_VAL)
            return ERR_WRONG;
        if ((ret = PIOc_get_att_longlong(ncid, NC_GLOBAL, ATT_NAME2, &att_int64_value)))
            return ret;
        if (att_int64_value != ATT_VAL)
            return ERR_WRONG;
        if ((ret = PIOc_get_att_ulonglong(ncid, NC_GLOBAL, ATT_NAME2, &att_uint64_value)))
            return ret;
        if (att_uint64_value != ATT_VAL)
            return ERR_WRONG;
    }
    return 0;
}

/*
 * Check error strings.
 *
 * @param my_rank rank of this task.
 * @param num_tries number of errcodes to try.
 * @param errcode pointer to array of error codes, of length num_tries.
 * @param expected pointer to an array of strings, with the expected
 * error messages for each error code.
 * @returns 0 for success, error code otherwise.
 */
int check_error_strings(int my_rank, int num_tries, int *errcode,
                        const char **expected)
{
    int ret;

    /* Try each test code. */
    for (int try = 0; try < num_tries; try++)
    {
        char errstr[PIO_MAX_NAME + 1];

        /* Get the error string for this errcode. */
        if ((ret = PIOc_strerror(errcode[try], errstr)))
            return ret;

        printf("%d for errcode = %d message = %s\n", my_rank, errcode[try], errstr);

        /* Check that it was as expected. */
        if (strncmp(errstr, expected[try], strlen(expected[try])))
        {
            printf("%d expected %s got %s\n", my_rank, expected[try], errstr);
            return ERR_AWFUL;
        }
        if (!my_rank)
            printf("%d errcode = %d passed\n", my_rank, errcode[try]);
    }

    return PIO_NOERR;
}

/* Check the PIOc_iotype_available() function.
 *
 * @param my_rank the rank of this process.
 * @return 0 for success, error code otherwise.
 */
int test_iotypes(int my_rank)
{
    /* NetCDF is always present. */
    if (!PIOc_iotype_available(PIO_IOTYPE_NETCDF))
        return ERR_WRONG;

    /* Pnetcdf may or may not be present. */
#ifdef _PNETCDF
    if (!PIOc_iotype_available(PIO_IOTYPE_PNETCDF))
        return ERR_WRONG;
#else
    if (PIOc_iotype_available(PIO_IOTYPE_PNETCDF))
        return ERR_WRONG;
#endif /* _PNETCDF */

    /* NetCDF-4 may or may not be present. */
#ifdef _NETCDF4
    if (!PIOc_iotype_available(PIO_IOTYPE_NETCDF4C))
        return ERR_WRONG;
    if (!PIOc_iotype_available(PIO_IOTYPE_NETCDF4P))
        return ERR_WRONG;
#else
    if (PIOc_iotype_available(PIO_IOTYPE_NETCDF4C))
        return ERR_WRONG;
    if (PIOc_iotype_available(PIO_IOTYPE_NETCDF4P))
        return ERR_WRONG;
#endif /* _NETCDF4 */

    return PIO_NOERR;
}

/* Check the PIOc_strerror() function for classic netCDF.
 *
 * @param my_rank the rank of this process.
 * @return 0 for success, error code otherwise.
 */
int check_strerror_netcdf(int my_rank)
{
#ifdef _NETCDF
#define NUM_NETCDF_TRIES 4
    int errcode[NUM_NETCDF_TRIES] = {PIO_EBADID, NC4_LAST_ERROR - 1, 0, 1};
    const char *expected[NUM_NETCDF_TRIES] = {"NetCDF: Not a valid ID",
                                              "Unknown Error: Unrecognized error code", "No error",
                                              nc_strerror(1)};
    int ret;

    if ((ret = check_error_strings(my_rank, NUM_NETCDF_TRIES, errcode, expected)))
        return ret;

    if (!my_rank)
        printf("check_strerror_netcdf SUCCEEDED!\n");
#endif /* (_NETCDF) */

    return PIO_NOERR;
}

/* Check the PIOc_strerror() function for netCDF-4.
 *
 * @param my_rank the rank of this process.
 * @return 0 for success, error code otherwise.
 */
int check_strerror_netcdf4(int my_rank)
{
#ifdef _NETCDF4
#define NUM_NETCDF4_TRIES 2
    int errcode[NUM_NETCDF4_TRIES] = {NC_ENOTNC3, NC_ENOPAR};
    const char *expected[NUM_NETCDF4_TRIES] =
        {"NetCDF: Attempting netcdf-3 operation on netcdf-4 file",
         "NetCDF: Parallel operation on file opened for non-parallel access"};
    int ret;

    if ((ret = check_error_strings(my_rank, NUM_NETCDF4_TRIES, errcode, expected)))
        return ret;

    if (!my_rank)
        printf("check_strerror_netcdf4 SUCCEEDED!\n");
#endif /* _NETCDF4 */

    return PIO_NOERR;
}

/* Check the PIOc_strerror() function for parallel-netCDF.
 *
 * @param my_rank the rank of this process.
 * @return 0 for success, error code otherwise.
 */
int check_strerror_pnetcdf(int my_rank)
{
#ifdef _PNETCDF
#define NUM_PNETCDF_TRIES 2
    int errcode[NUM_PNETCDF_TRIES] = {NC_EMULTIDEFINE_VAR_NUM, NC_EMULTIDEFINE_ATTR_VAL};
    const char *expected[NUM_PNETCDF_TRIES] =
        {"Number of variables is",
         "Attribute value is inconsistent among processes."};
    int ret;

    if ((ret = check_error_strings(my_rank, NUM_PNETCDF_TRIES, errcode, expected)))
        return ret;

    if (!my_rank)
        printf("check_strerror_pnetcdf SUCCEEDED!\n");
#endif /* _PNETCDF */

    return PIO_NOERR;
}

/* Check the PIOc_strerror() function for PIO.
 *
 * @param my_rank the rank of this process.
 * @return 0 for success, error code otherwise.
 */
int check_strerror_pio(int my_rank)
{
#define NUM_PIO_TRIES 6
    int errcode[NUM_PIO_TRIES] = {PIO_EBADID,
                                  NC_ENOTNC3, NC4_LAST_ERROR - 1, 0, 1,
                                  PIO_EBADIOTYPE};
    const char *expected[NUM_PIO_TRIES] = {"NetCDF: Not a valid ID",
                                           "NetCDF: Attempting netcdf-3 operation on netcdf-4 file",
                                           "Unknown Error: Unrecognized error code", "No error",
                                           nc_strerror(1), "Bad IO type"};
    int ret;

    if ((ret = check_error_strings(my_rank, NUM_PIO_TRIES, errcode, expected)))
        return ret;

    if (!my_rank)
        printf("check_strerror_pio SUCCEEDED!\n");

    return PIO_NOERR;
}

/* Check the PIOc_strerror() function.
 *
 * @param my_rank the rank of this process.
 * @return 0 for success, error code otherwise.
 */
int check_strerror(int my_rank)
{
    int ret;

    printf("checking strerror for netCDF-classic error codes...\n");
    if ((ret = check_strerror_netcdf(my_rank)))
        return ret;

    printf("checking strerror for netCDF-4 error codes...\n");
    if ((ret = check_strerror_netcdf4(my_rank)))
        return ret;

    printf("checking strerror for pnetcdf error codes...\n");
    if ((ret = check_strerror_pnetcdf(my_rank)))
        return ret;

    printf("checking strerror for PIO error codes...\n");
    if ((ret = check_strerror_pio(my_rank)))
        return ret;

    return PIO_NOERR;
}

/* Define metadata for the test file. */
int define_metadata(int ncid, int my_rank, int flavor)
{
    int dimids[NDIM]; /* The dimension IDs. */
    int varid; /* The variable ID. */
    char too_long_name[PIO_MAX_NAME * 5 + 1];
    int ret;

    /* Check invalid parameters. */
    memset(too_long_name, 74, PIO_MAX_NAME * 5);
    too_long_name[PIO_MAX_NAME * 5] = 0;
    if (PIOc_def_dim(ncid + 1, dim_name[0], (PIO_Offset)dim_len[0], &dimids[0]) != PIO_EBADID)
        return ERR_WRONG;
    if (PIOc_def_dim(ncid, NULL, (PIO_Offset)dim_len[0], &dimids[0]) != PIO_EINVAL)
        return ERR_WRONG;
    if (PIOc_def_dim(ncid, too_long_name, (PIO_Offset)dim_len[0], &dimids[0]) != PIO_EINVAL)
        return ERR_WRONG;

    /* Define dimensions. */
    for (int d = 0; d < NDIM; d++)
        if ((ret = PIOc_def_dim(ncid, dim_name[d], (PIO_Offset)dim_len[d], &dimids[d])))
            return ret;

    /* Check invalid parameters. */
    if (PIOc_def_var(ncid + 1, VAR_NAME, PIO_INT, NDIM, dimids, &varid) != PIO_EBADID)
        return ERR_WRONG;
    if (PIOc_def_var(ncid, NULL, PIO_INT, NDIM, dimids, &varid) != PIO_EINVAL)
        return ERR_WRONG;
    if (PIOc_def_var(ncid, VAR_NAME, PIO_INT, NDIM, dimids, NULL) != PIO_EINVAL)
        return ERR_WRONG;
    if (PIOc_def_var(ncid, too_long_name, PIO_INT, NDIM, dimids, NULL) != PIO_EINVAL)
        return ERR_WRONG;
    if (PIOc_def_var(ncid, too_long_name, 42, NDIM, dimids, &varid) != PIO_EINVAL)
        return ERR_WRONG;
    if (PIOc_def_var(ncid, too_long_name, PIO_LONG_INTERNAL, NDIM, dimids, &varid) != PIO_EINVAL)
        return ERR_WRONG;

    /* Define a variable. */
    if ((ret = PIOc_def_var(ncid, VAR_NAME, PIO_INT, NDIM, dimids, &varid)))
        return ret;

    /* Set the fill mode. */
    int fillmode = PIO_NOFILL;
    int temp_mode;
    int old_mode;
    if ((ret = PIOc_set_fill(ncid, fillmode, &old_mode)))
        return ERR_WRONG;
    if ((ret = PIOc_set_fill(ncid, fillmode, &temp_mode)))
        return ERR_WRONG;
    printf("%d old_mode = %d temp_mode = %d\n", my_rank, old_mode, temp_mode);
    if (temp_mode != PIO_NOFILL)
        return ERR_WRONG;
    if ((ret = PIOc_set_fill(ncid, old_mode, NULL)))
        return ret;
<<<<<<< HEAD

=======
    
>>>>>>> d84ce9f5
    /* Set the fill value for netCDF-4 files. */
    int int_fill = -999;
    int int_fill_in;
    int fill_mode;
<<<<<<< HEAD

=======
    
>>>>>>> d84ce9f5
    if (flavor != PIO_IOTYPE_NETCDF)
    {
        /* These should not work. */
        if (PIOc_def_var_fill(ncid + 42, varid, NC_FILL, &int_fill) != PIO_EBADID)
            return ERR_WRONG;
        if (PIOc_def_var_fill(ncid, varid + 42, NC_FILL, &int_fill) != PIO_ENOTVAR)
            return ERR_WRONG;
        if (PIOc_def_var_fill(ncid, varid, NC_FILL + 42, &int_fill) != PIO_EINVAL)
            return ERR_WRONG;
        if (PIOc_def_var_fill(ncid, varid, NC_FILL, NULL) != PIO_EINVAL)
            return ERR_WRONG;
<<<<<<< HEAD

        /* Set the fill value. */
        if ((ret = PIOc_def_var_fill(ncid, varid, NC_FILL, &int_fill)))
            return ret;

=======
        
        /* Set the fill value. */
        if ((ret = PIOc_def_var_fill(ncid, varid, NC_FILL, &int_fill)))
            return ret;
        
>>>>>>> d84ce9f5
        /* These should not work. */
        if (PIOc_inq_var_fill(ncid + 42, varid, &fill_mode, &int_fill_in) != PIO_EBADID)
            return ERR_WRONG;
        if (PIOc_inq_var_fill(ncid, varid + 42, &fill_mode, &int_fill_in) != PIO_ENOTVAR)
            return ERR_WRONG;
<<<<<<< HEAD

        /* Check the fill value. */
        if ((ret = PIOc_inq_var_fill(ncid, varid, &fill_mode, &int_fill_in)))
            return ret;
=======
        
        /* Check the fill value. */
        if ((ret = PIOc_inq_var_fill(ncid, varid, &fill_mode, &int_fill_in)))
            return ret; 
>>>>>>> d84ce9f5
       if (fill_mode != NC_FILL || int_fill_in != int_fill)
            ERR(ERR_WRONG);

       /* These should also work. */
       int_fill_in = 0;

       /* This does not work for pnetcdf, but probably should. */
       if (flavor != PIO_IOTYPE_PNETCDF)
       {
           if ((ret = PIOc_inq_var_fill(ncid, varid, NULL, &int_fill_in)))
               return ret;
           if (int_fill_in != int_fill)
               ERR(ERR_WRONG);
           if ((ret = PIOc_inq_var_fill(ncid, varid, NULL, NULL)))
               return ret;
       }
       if ((ret = PIOc_inq_var_fill(ncid, varid, &fill_mode, NULL)))
           return ret;
       if (fill_mode != NC_FILL)
            ERR(ERR_WRONG);
<<<<<<< HEAD

=======
       
>>>>>>> d84ce9f5
    }
    else
    {
        /* These should not work. */
        if (PIOc_def_var_fill(ncid, varid, NC_FILL, &int_fill) != PIO_ENOTNC4)
            return ERR_WRONG;
<<<<<<< HEAD
    }
=======
    }            
>>>>>>> d84ce9f5

    return PIO_NOERR;
}

/* Check the metadata in the test file. */
int check_metadata(int ncid, int my_rank, int flavor)
{
    int ndims, nvars, ngatts, unlimdimid, natts, dimid[NDIM];
    PIO_Offset len_in;
    char name_in[PIO_MAX_NAME + 1];
    nc_type xtype_in;
    int expected_atts;
    int ret;

    /* The netCDF-4 and pnetcdf files will have a fill value attribute. */
    expected_atts = (flavor == PIO_IOTYPE_NETCDF) ? 0 : 1;

    /* Check how many dims, vars, global atts there are, and the id of
     * the unlimited dimension. */
    if (PIOc_inq(ncid + 1, &ndims, &nvars, &ngatts, &unlimdimid) != PIO_EBADID)
        return ERR_WRONG;
    if ((ret = PIOc_inq(ncid, NULL, NULL, NULL, NULL)))
        return ret;
    if ((ret = PIOc_inq(ncid, &ndims, &nvars, &ngatts, &unlimdimid)))
        return ret;
    if (ndims != NDIM || nvars != 1 || ngatts != 0 || unlimdimid != 0)
        return ERR_AWFUL;

    /* Check the dimensions. */
    for (int d = 0; d < NDIM; d++)
    {
        if (PIOc_inq_dim(ncid + 1, d, name_in, &len_in) != PIO_EBADID)
            return ERR_WRONG;
        if (PIOc_inq_dim(ncid, d + 40, name_in, &len_in) != PIO_EBADDIM)
            return ERR_WRONG;
        if ((ret = PIOc_inq_dim(ncid, d, NULL, NULL)))
            return ret;
        if ((ret = PIOc_inq_dim(ncid, d, name_in, &len_in)))
            return ret;
        if (len_in != dim_len[d] || strcmp(name_in, dim_name[d]))
            return ERR_AWFUL;
    }

    /* Check the variable. */
    if (PIOc_inq_var(ncid + 1, 0, name_in, &xtype_in, &ndims, dimid, &natts) != PIO_EBADID)
        return ERR_WRONG;
    if (PIOc_inq_var(ncid, 45, name_in, &xtype_in, &ndims, dimid, &natts) != PIO_ENOTVAR)
        return ERR_WRONG;
    if ((ret = PIOc_inq_var(ncid, 0, name_in, NULL, NULL, NULL, NULL)))
        return ret;
    if ((ret = PIOc_inq_var(ncid, 0, name_in, &xtype_in, &ndims, dimid, &natts)))
        return ret;
    if (strcmp(name_in, VAR_NAME) || xtype_in != PIO_INT || ndims != NDIM ||
        dimid[0] != 0 || dimid[1] != 1 || dimid[2] != 2 || natts != expected_atts)
        return ERR_AWFUL;

    return PIO_NOERR;
}

/* Test file operations.
 *
 * @param iosysid the iosystem ID that will be used for the test.
 * @param num_flavors the number of different IO types that will be tested.
 * @param flavor an array of the valid IO types.
 * @param my_rank 0-based rank of task.
 * @returns 0 for success, error code otherwise.
 */
int test_names(int iosysid, int num_flavors, int *flavor, int my_rank,
               MPI_Comm test_comm)
{
    char too_long_name[PIO_MAX_NAME * 5 + 1];
    int ret;    /* Return code. */

    memset(too_long_name, 74, PIO_MAX_NAME * 5);
    too_long_name[PIO_MAX_NAME * 5] = 0;

    /* Use PIO to create the example file in each of the four
     * available ways. */
    for (int fmt = 0; fmt < num_flavors; fmt++)
    {
        int ncid;
        int varid;
        char filename[PIO_MAX_NAME + 1]; /* Test filename. */
        char iotype_name[PIO_MAX_NAME + 1];
        int dimids[NDIM];        /* The dimension IDs. */
        int att_val = ATT_VAL;
        float float_att_val = ATT_VAL;

        /* Create a filename. */
        if ((ret = get_iotype_name(flavor[fmt], iotype_name)))
            return ret;
        sprintf(filename, "%s_%s_names.nc", TEST_NAME, iotype_name);

        /* Create the netCDF output file. */
        printf("rank: %d Creating sample file %s with format %d...\n",
               my_rank, filename, flavor[fmt]);
        if ((ret = PIOc_createfile(iosysid, &ncid, &(flavor[fmt]), filename, PIO_CLOBBER)))
            ERR(ret);

        /* Define netCDF dimensions and variable. */
        printf("rank: %d Defining netCDF metadata...\n", my_rank);
        for (int d = 0; d < NDIM; d++)
        {
            printf("rank: %d Defining netCDF dimension %s, length %d\n", my_rank,
                   dim_name[d], dim_len[d]);
            if ((ret = PIOc_def_dim(ncid, dim_name[d], (PIO_Offset)dim_len[d], &dimids[d])))
                ERR(ret);
        }

        /* Check the dimension names. */
        if ((ret = check_dim_names(my_rank, ncid, test_comm)))
            ERR(ret);

        /* These should not work. */
        if (PIOc_put_att_int(ncid + 42, NC_GLOBAL, ATT_NAME, PIO_INT, 1, &att_val) != PIO_EBADID)
            ERR(ERR_WRONG);
        if (PIOc_put_att_int(ncid, 42, ATT_NAME, PIO_INT, 1, &att_val) != PIO_ENOTVAR)
            ERR(ERR_WRONG);
        if (PIOc_put_att_int(ncid, NC_GLOBAL, NULL, PIO_INT, 1, &att_val) != PIO_EINVAL)
            ERR(ERR_WRONG);
        if (PIOc_put_att_int(ncid, NC_GLOBAL, ATT_NAME, PIO_INT, 1, NULL) != PIO_EINVAL)
            ERR(ERR_WRONG);
        if (PIOc_put_att_int(ncid, NC_GLOBAL, too_long_name, PIO_INT, 1, &att_val) != PIO_EINVAL)
            ERR(ERR_WRONG);
        if (PIOc_put_att_int(ncid, NC_GLOBAL, ATT_NAME, PIO_INT, -1, &att_val) != PIO_EINVAL)
            ERR(ERR_WRONG);
        if (PIOc_put_att_int(ncid, NC_GLOBAL, ATT_NAME, 42, 1, &att_val) != PIO_EBADTYPE)
            ERR(ERR_WRONG);
        if (PIOc_put_att_int(ncid, NC_GLOBAL, ATT_NAME, PIO_LONG_INTERNAL, 1, &att_val) != PIO_EBADTYPE)
            ERR(ERR_WRONG);

        /* Define a global attribute. */
        if ((ret = PIOc_put_att_int(ncid, NC_GLOBAL, ATT_NAME, PIO_INT, 1, &att_val)))
            ERR(ret);
        if ((ret = PIOc_put_att_float(ncid, NC_GLOBAL, ATT_NAME2, PIO_FLOAT, 1, &float_att_val)))
            ERR(ret);

        /* Check the attribute name. */
        if ((ret = check_atts(my_rank, ncid, flavor[fmt], test_comm)))
            ERR(ret);

        /* Define a variable. */
        if ((ret = PIOc_def_var(ncid, VAR_NAME, PIO_FLOAT, NDIM, dimids, &varid)))
            ERR(ret);

        /* Check the variable name. */
        if ((ret = check_var_name(my_rank, ncid, test_comm)))
            ERR(ret);

        if ((ret = PIOc_enddef(ncid)))
            ERR(ret);

        /* Close the netCDF file. */
        printf("rank: %d Closing the sample data file...\n", my_rank);
        if ((ret = PIOc_closefile(ncid)))
            ERR(ret);
    }

    return PIO_NOERR;
}

/* Test file operations.
 *
 * @param iosysid the iosystem ID that will be used for the test.
 * @param num_flavors the number of different IO types that will be tested.
 * @param flavor an array of the valid IO types.
 * @param my_rank 0-based rank of task.
 * @returns 0 for success, error code otherwise.
 */
int test_files(int iosysid, int num_flavors, int *flavor, int my_rank)
{
    int ncid;
    int ret;    /* Return code. */

    /* Use PIO to create the example file in each of the four
     * available ways. */
    for (int fmt = 0; fmt < num_flavors; fmt++)
    {
        char filename[PIO_MAX_NAME + 1]; /* Test filename. */
        char iotype_name[PIO_MAX_NAME + 1];

        /* Overwrite existing test file. */
        int mode = PIO_CLOBBER;

        /* If this is netCDF-4, add the netCDF4 flag. */
        if (flavor[fmt] == PIO_IOTYPE_NETCDF4C || flavor[fmt] == PIO_IOTYPE_NETCDF4P)
        {
            printf("%d adding NC_NETCDF4 flag\n", my_rank);
            mode |= NC_NETCDF4;
        }

        /* If this is pnetcdf or netCDF-4 parallel, add the MPIIO flag. */
        if (flavor[fmt] == PIO_IOTYPE_PNETCDF || flavor[fmt] == PIO_IOTYPE_NETCDF4P)
        {
            printf("%d adding NC_MPIIO flag\n", my_rank);
            mode |= NC_MPIIO;
        }

        /* Create a filename. */
        if ((ret = get_iotype_name(flavor[fmt], iotype_name)))
            return ret;
        sprintf(filename, "%s_%s.nc", TEST_NAME, iotype_name);

        /* Testing some invalid parameters. */
        if (PIOc_create(iosysid + 1, filename, mode, &ncid) != PIO_EBADID)
            return ERR_WRONG;
        if (PIOc_create(iosysid, filename, mode, NULL) != PIO_EINVAL)
            return ERR_WRONG;
        if (PIOc_create(iosysid, NULL, mode, &ncid) != PIO_EINVAL)
            return ERR_WRONG;

        /* Create the netCDF output file. */
        printf("%d Creating sample file %s with format %d...\n",
               my_rank, filename, flavor[fmt]);
        if ((ret = PIOc_create(iosysid, filename, mode, &ncid)))
            ERR(ret);

        /* Check this support function. */
        if (!PIOc_File_is_Open(ncid))
            ERR(ERR_WRONG);
        if (PIOc_File_is_Open(ncid + 1))
            ERR(ERR_WRONG);

        /* Define the test file metadata. */
        if ((ret = define_metadata(ncid, my_rank, flavor[fmt])))
            ERR(ret);

        /* End define mode. */
        if (PIOc_enddef(ncid + 1) != PIO_EBADID)
            return ERR_WRONG;
        if ((ret = PIOc_enddef(ncid)))
            ERR(ret);

        /* Close the netCDF file. */
        printf("%d Closing the sample data file...\n", my_rank);
        if (PIOc_closefile(ncid + 1) != PIO_EBADID)
            return ERR_WRONG;
        if ((ret = PIOc_closefile(ncid)))
            ERR(ret);

        /* Check some invalid paramters. */
        if (PIOc_open(iosysid + 1, filename, mode, &ncid) != PIO_EBADID)
            return ERR_WRONG;
        if (PIOc_open(iosysid, NULL, mode, &ncid) != PIO_EINVAL)
            return ERR_WRONG;
        if (PIOc_open(iosysid, filename, mode, NULL) != PIO_EINVAL)
            return ERR_WRONG;

        /* Reopen the test file. */
        printf("%d Re-opening sample file %s with format %d...\n",
               my_rank, filename, flavor[fmt]);
        if ((ret = PIOc_open(iosysid, filename, mode, &ncid)))
            ERR(ret);

        /* Check the test file metadata. */
        if ((ret = check_metadata(ncid, my_rank, flavor[fmt])))
            ERR(ret);

        /* Close the netCDF file. */
        printf("%d Closing the sample data file...\n", my_rank);
        if ((ret = PIOc_closefile(ncid)))
            ERR(ret);

    }

    return PIO_NOERR;
}

/* Test the deletion of files.
 *
 * @param iosysid the iosystem ID that will be used for the test.
 * @param num_flavors the number of different IO types that will be tested.
 * @param flavor an array of the valid IO types.
 * @param my_rank 0-based rank of task.
 * @returns 0 for success, error code otherwise.
 */
int test_deletefile(int iosysid, int num_flavors, int *flavor, int my_rank)
{
    int ncid;
    int ret;    /* Return code. */

    /* Use PIO to create the example file in each of the four
     * available ways. */
    for (int fmt = 0; fmt < num_flavors; fmt++)
    {
        char filename[PIO_MAX_NAME + 1]; /* Test filename. */
        char iotype_name[PIO_MAX_NAME + 1];
        int old_method;

        /* These should fail. */
        if (PIOc_set_iosystem_error_handling(iosysid + 42, PIO_RETURN_ERROR, &old_method) != PIO_EBADID)
            return ERR_WRONG;
        if (PIOc_set_iosystem_error_handling(iosysid, PIO_RETURN_ERROR + 42, &old_method) != PIO_EINVAL)
            return ERR_WRONG;

        /* Set error handling. */
        if ((ret = PIOc_set_iosystem_error_handling(iosysid, PIO_RETURN_ERROR, &old_method)))
            return ret;
        if (old_method != PIO_INTERNAL_ERROR && old_method != PIO_RETURN_ERROR)
            return ERR_WRONG;

        /* Create a filename. */
        if ((ret = get_iotype_name(flavor[fmt], iotype_name)))
            return ret;
        sprintf(filename, "delete_me_%s_%s.nc", TEST_NAME, iotype_name);

        printf("%d testing delete for file %s with format %d...\n",
               my_rank, filename, flavor[fmt]);
        int bad_iotype = 42;
        if (PIOc_createfile(iosysid, &ncid, &bad_iotype, filename, PIO_CLOBBER) != PIO_EINVAL)
            return ERR_WRONG;
        if ((ret = PIOc_createfile(iosysid, &ncid, &(flavor[fmt]), filename, PIO_CLOBBER)))
            ERR(ret);

        /* End define mode. */
        if ((ret = PIOc_enddef(ncid)))
            ERR(ret);

        /* Close the netCDF file. */
        printf("%d Closing the sample data file...\n", my_rank);
        if ((ret = PIOc_closefile(ncid)))
            ERR(ret);

        /* Now delete the file. */
        printf("%d Deleting %s...\n", my_rank, filename);
        if ((ret = PIOc_deletefile(iosysid, filename)))
            ERR(ret);

        /* Make sure it is gone. Openfile will now return an error
         * code when I try to open the file. */
        if (!PIOc_openfile(iosysid, &ncid, &(flavor[fmt]), filename, PIO_NOWRITE))
            ERR(ERR_WRONG);
    }

    return PIO_NOERR;
}

/* Test the netCDF-4 optimization functions. */
int test_nc4(int iosysid, int num_flavors, int *flavor, int my_rank)
{
    int ncid;    /* The ncid of the netCDF file. */
    int dimids[NDIM];    /* The dimension IDs. */
    int varid;    /* The ID of the netCDF varable. */

    /* For setting the chunk cache. */
    PIO_Offset chunk_cache_size = 1024*1024;
    PIO_Offset chunk_cache_nelems = 1024;
    float chunk_cache_preemption = 0.5;

    /* For reading the chunk cache. */
    PIO_Offset chunk_cache_size_in;
    PIO_Offset chunk_cache_nelems_in;
    float chunk_cache_preemption_in;

    int storage = NC_CHUNKED; /* Storage of netCDF-4 files (contiguous vs. chunked). */
    PIO_Offset my_chunksize[NDIM]; /* Chunksizes we get from file. */
    int shuffle;    /* The shuffle filter setting in the netCDF-4 test file. */
    int deflate;    /* Non-zero if deflate set for the variable in the netCDF-4 test file. */
    int deflate_level;    /* The deflate level set for the variable in the netCDF-4 test file. */
    int endianness;    /* Endianness of variable. */
    PIO_Offset var_cache_size;    /* Size of the var chunk cache. */
    PIO_Offset var_cache_nelems; /* Number of elements in var cache. */
    float var_cache_preemption;     /* Var cache preemption. */
    char varname_in[PIO_MAX_NAME];
    int expected_ret; /* The return code we expect to get. */
    int ret;    /* Return code. */

    /* Use PIO to create the example file in each of the four
     * available ways. */
    for (int fmt = 0; fmt < num_flavors; fmt++)
    {
        char filename[PIO_MAX_NAME + 1]; /* Test filename. */
        char iotype_name[PIO_MAX_NAME + 1];

        /* Create a filename. */
        if ((ret = get_iotype_name(flavor[fmt], iotype_name)))
            return ret;
        sprintf(filename, "%s_%s.nc", TEST_NAME, iotype_name);

        printf("%d Setting chunk cache for file %s with format %d...\n",
               my_rank, filename, flavor[fmt]);

        /* Try to set the chunk cache. */
        chunk_cache_preemption = 0.5;
        ret = PIOc_set_chunk_cache(iosysid, flavor[fmt], chunk_cache_size,
                                   chunk_cache_nelems, chunk_cache_preemption);

        /* What result did we expect to get? */
        expected_ret = flavor[fmt] == PIO_IOTYPE_NETCDF4C || flavor[fmt] == PIO_IOTYPE_NETCDF4P ?
            PIO_NOERR : PIO_ENOTNC4;
        if (ret != expected_ret)
            ERR(ERR_AWFUL);

        /* Try to set the chunk cache for netCDF-4 iotypes. */
        if (flavor[fmt] == PIO_IOTYPE_NETCDF4C || flavor[fmt] == PIO_IOTYPE_NETCDF4P)
            if ((ret = PIOc_set_chunk_cache(iosysid, flavor[fmt], chunk_cache_size,
                                            chunk_cache_nelems, chunk_cache_preemption)))
                ERR(ERR_AWFUL);

        /* Now check the chunk cache. */
        if (flavor[fmt] == PIO_IOTYPE_NETCDF4C || flavor[fmt] == PIO_IOTYPE_NETCDF4P)
        {
            if ((ret = PIOc_get_chunk_cache(iosysid, flavor[fmt], &chunk_cache_size_in,
                                            &chunk_cache_nelems_in, &chunk_cache_preemption_in)))
                ERR(ERR_AWFUL);

            /* Check that we got the correct values. */
            if (chunk_cache_size_in != chunk_cache_size || chunk_cache_nelems_in != chunk_cache_nelems ||
                chunk_cache_preemption_in != chunk_cache_preemption)
                ERR(ERR_AWFUL);
        }

        /* Create the netCDF output file. */
        printf("%d Creating sample file %s with format %d...\n",
               my_rank, filename, flavor[fmt]);
        if ((ret = PIOc_createfile(iosysid, &ncid, &(flavor[fmt]), filename, PIO_CLOBBER)))
            ERR(ret);

        /* Define netCDF dimensions and variable. */
        printf("%d Defining netCDF metadata...\n", my_rank);
        for (int d = 0; d < NDIM; d++)
        {
            printf("%d Defining netCDF dimension %s, length %d\n", my_rank,
                   dim_name[d], dim_len[d]);
            if ((ret = PIOc_def_dim(ncid, dim_name[d], (PIO_Offset)dim_len[d], &dimids[d])))
                ERR(ret);
        }
        printf("%d Defining netCDF variable %s, ndims %d\n", my_rank, VAR_NAME, NDIM);
        if ((ret = PIOc_def_var(ncid, VAR_NAME, PIO_FLOAT, NDIM, dimids, &varid)))
            ERR(ret);

        /* Check that invalid arguments are properly rejected. */
        if (PIOc_def_var_chunking(ncid + 1, 1000, NC_CHUNKED, chunksize) == PIO_NOERR)
            ERR(ERR_AWFUL);
        if (PIOc_def_var_chunking(ncid + 1, 0, NC_CHUNKED, chunksize) != PIO_EBADID)
            ERR(ERR_AWFUL);
        if (PIOc_inq_var_chunking(ncid + 1, 1000, &storage, my_chunksize) == PIO_NOERR)
            ERR(ERR_AWFUL);
        if (PIOc_inq_var_chunking(ncid + 1, 0, &storage, my_chunksize) != PIO_EBADID)
            ERR(ERR_AWFUL);
        if (PIOc_inq_var_deflate(ncid + 1, 0, &shuffle, &deflate, &deflate_level) != PIO_EBADID)
            ERR(ret);
        if (PIOc_def_var_endian(ncid + 1, 0, 1) != PIO_EBADID)
            ERR(ERR_AWFUL);
        if (PIOc_def_var_deflate(ncid + 1, 0, 0, 0, 0) != PIO_EBADID)
            ERR(ERR_AWFUL);
        if (PIOc_inq_var_endian(ncid + 1, 0, &endianness) != PIO_EBADID)
            ERR(ERR_AWFUL);
        if (PIOc_set_var_chunk_cache(ncid + 1, 0, VAR_CACHE_SIZE, VAR_CACHE_NELEMS,
                                     VAR_CACHE_PREEMPTION) != PIO_EBADID)
            ERR(ERR_AWFUL);
        if (PIOc_get_var_chunk_cache(ncid + 1, 0, &var_cache_size, &var_cache_nelems,
                                     &var_cache_preemption) != PIO_EBADID)
            ERR(ERR_AWFUL);
        if (PIOc_set_chunk_cache(iosysid + 1, flavor[fmt], chunk_cache_size, chunk_cache_nelems,
                                 chunk_cache_preemption) != PIO_EBADID)
            ERR(ERR_AWFUL);
        if (PIOc_get_chunk_cache(iosysid + 1, flavor[fmt], &chunk_cache_size,
                                 &chunk_cache_nelems, &chunk_cache_preemption) != PIO_EBADID)
            ERR(ERR_AWFUL);

        /* For netCDF-4 files, set the chunksize to improve performance. */
        if (flavor[fmt] == PIO_IOTYPE_NETCDF4C || flavor[fmt] == PIO_IOTYPE_NETCDF4P)
        {
            unsigned long long too_big_chunksize[NDIM] = {(unsigned long long)NC_MAX_INT64 + 42, X_DIM_LEN/2, Y_DIM_LEN/2};
            if (PIOc_def_var_chunking(ncid, 0, NC_CHUNKED, (MPI_Offset *)too_big_chunksize) == PIO_NOERR)
                ERR(ret);

            printf("%d Defining chunksizes\n", my_rank);
            if ((ret = PIOc_def_var_chunking(ncid, 0, NC_CHUNKED, chunksize)))
                ERR(ret);

            /* Setting deflate should not work with parallel iotype. */
            printf("%d Defining deflate\n", my_rank);
            ret = PIOc_def_var_deflate(ncid, 0, 0, 1, 1);
            if (flavor[fmt] == PIO_IOTYPE_NETCDF4P)
            {
                if (ret == PIO_NOERR)
                    ERR(ERR_WRONG);
            }
            else
            {
                if (ret != PIO_NOERR)
                    ERR(ERR_WRONG);
            }

            /* Check that the inq_varname function works. */
            printf("%d Checking varname\n", my_rank);
            if ((ret = PIOc_inq_varname(ncid, 0, NULL)))
                ERR(ret);
            if ((ret = PIOc_inq_varname(ncid, 0, varname_in)))
                ERR(ret);

            /* Check that the inq_var_chunking function works. */
            printf("%d Checking chunksizes\n", my_rank);
            if ((ret = PIOc_inq_var_chunking(ncid, 0, NULL, NULL)))
                ERR(ret);
            if ((ret = PIOc_inq_var_chunking(ncid, 0, &storage, my_chunksize)))
                ERR(ret);

            /* Check the answers. */
            if (storage != NC_CHUNKED)
                ERR(ERR_AWFUL);
            for (int d1 = 0; d1 < NDIM; d1++)
                if (my_chunksize[d1] != chunksize[d1])
                    ERR(ERR_AWFUL);

            /* Check that the inq_var_deflate functions works. */
            if ((ret = PIOc_inq_var_deflate(ncid, 0, &shuffle, &deflate, &deflate_level)))
                ERR(ret);

            /* For serial netCDF-4 deflate is turned on by default */
            if (flavor[fmt] == PIO_IOTYPE_NETCDF4C)
                if (shuffle || !deflate || deflate_level != 1)
                    ERR(ERR_AWFUL);

            /* For parallel netCDF-4, no compression available. :-( */
            if (flavor[fmt] == PIO_IOTYPE_NETCDF4P)
                if (shuffle || deflate)
                    ERR(ERR_AWFUL);

            /* Check setting the chunk cache for the variable. */
            printf("%d PIOc_set_var_chunk_cache...\n", my_rank);
            if ((ret = PIOc_set_var_chunk_cache(ncid, 0, VAR_CACHE_SIZE, VAR_CACHE_NELEMS,
                                                VAR_CACHE_PREEMPTION)))
                ERR(ret);

            /* Check getting the chunk cache values for the variable. */
            printf("%d PIOc_get_var_chunk_cache...\n", my_rank);
            if ((ret = PIOc_get_var_chunk_cache(ncid, 0, &var_cache_size, &var_cache_nelems,
                                                &var_cache_preemption)))
                ERR(ret);

            /* Check that we got expected values. */
            printf("%d var_cache_size = %lld\n", my_rank, var_cache_size);
            if (var_cache_size != VAR_CACHE_SIZE)
                ERR(ERR_AWFUL);
            if (var_cache_nelems != VAR_CACHE_NELEMS)
                ERR(ERR_AWFUL);
            if (var_cache_preemption != VAR_CACHE_PREEMPTION)
                ERR(ERR_AWFUL);

            if ((ret = PIOc_def_var_endian(ncid, 0, 1)))
                ERR(ERR_AWFUL);
            if ((ret = PIOc_inq_var_endian(ncid, 0, &endianness)))
                ERR(ERR_AWFUL);
            if (endianness != 1)
                ERR(ERR_WRONG);
        }
        else
        {
            /* Trying to set or inq netCDF-4 settings for non-netCDF-4
             * files results in the PIO_ENOTNC4 error. */
            if (PIOc_def_var_chunking(ncid, 0, NC_CHUNKED, chunksize) != PIO_ENOTNC4)
                ERR(ERR_AWFUL);
            if (PIOc_inq_var_chunking(ncid, 0, &storage, my_chunksize) != PIO_ENOTNC4)
                ERR(ERR_AWFUL);
            if (PIOc_inq_var_deflate(ncid, 0, &shuffle, &deflate, &deflate_level) != PIO_ENOTNC4)
                ERR(ret);
            if (PIOc_def_var_endian(ncid, 0, 1) != PIO_ENOTNC4)
                ERR(ERR_AWFUL);
            if (PIOc_inq_var_endian(ncid, 0, &endianness) != PIO_ENOTNC4)
                ERR(ERR_AWFUL);
            if (PIOc_set_var_chunk_cache(ncid, 0, VAR_CACHE_SIZE, VAR_CACHE_NELEMS,
                                         VAR_CACHE_PREEMPTION) != PIO_ENOTNC4)
                ERR(ERR_AWFUL);
            if (PIOc_get_var_chunk_cache(ncid, 0, &var_cache_size, &var_cache_nelems,
                                         &var_cache_preemption) != PIO_ENOTNC4)
                ERR(ERR_AWFUL);
            if (PIOc_set_chunk_cache(iosysid, flavor[fmt], chunk_cache_size, chunk_cache_nelems,
                                     chunk_cache_preemption) != PIO_ENOTNC4)
                ERR(ERR_AWFUL);
            if (PIOc_get_chunk_cache(iosysid, flavor[fmt], &chunk_cache_size,
                                     &chunk_cache_nelems, &chunk_cache_preemption) != PIO_ENOTNC4)
                ERR(ERR_AWFUL);
        }

        /* End define mode. */
        if ((ret = PIOc_enddef(ncid)))
            ERR(ret);

        /* Close the netCDF file. */
        printf("%d Closing the sample data file...\n", my_rank);
        if ((ret = PIOc_closefile(ncid)))
            ERR(ret);
    }
    return PIO_NOERR;
}

/* Run all the tests. */
int test_all(int iosysid, int num_flavors, int *flavor, int my_rank, MPI_Comm test_comm,
             int async)
{
    int ioid;
    int my_test_size;
    int ret; /* Return code. */

    if ((ret = MPI_Comm_size(test_comm, &my_test_size)))
        MPIERR(ret);

    /* Check iotypes. */
    printf("%d Testing iotypes. async = %d\n", my_rank, async);
    if ((ret = test_iotypes(my_rank)))
        ERR(ret);

    /* Test file deletes. */
    printf("%d Testing deletefile. async = %d\n", my_rank, async);
    if ((ret = test_deletefile(iosysid, num_flavors, flavor, my_rank)))
        return ret;

    /* Test file stuff. */
    printf("%d Testing file creation. async = %d\n", my_rank, async);
    if ((ret = test_files(iosysid, num_flavors, flavor, my_rank)))
        return ret;

    if (!async)
    {
        char filename[NC_MAX_NAME + 1];
        sprintf(filename, "decomp_%d.txt", my_rank);

        printf("%d Testing darray. async = %d\n", my_rank, async);
        /* Decompose the data over the tasks. */
        if ((ret = create_decomposition(my_test_size, my_rank, iosysid, DIM_LEN, &ioid)))
            return ret;

        printf("%d Calling write_decomp. async = %d\n", my_rank, async);
        if ((ret = PIOc_write_decomp(filename, iosysid, ioid, test_comm)))
            return ret;
        printf("%d Called write_decomp. async = %d\n", my_rank, async);

        if ((ret = test_darray(iosysid, ioid, num_flavors, flavor, my_rank)))
            return ret;

        /* Free the PIO decomposition. */
        if ((ret = PIOc_freedecomp(iosysid, ioid)))
            ERR(ret);
    }

    /* Check the error string function. */
    printf("%d Testing streror. async = %d\n", my_rank, async);
    if ((ret = check_strerror(my_rank)))
        ERR(ret);

    /* Test name stuff. */
    printf("%d Testing names. async = %d\n", my_rank, async);
    if ((ret = test_names(iosysid, num_flavors, flavor, my_rank, test_comm)))
        return ret;

    /* Test netCDF-4 functions. */
    printf("%d Testing nc4 functions. async = %d\n", my_rank, async);
    if ((ret = test_nc4(iosysid, num_flavors, flavor, my_rank)))
        return ret;

    return PIO_NOERR;
}

/* Run Tests for NetCDF-4 Functions. */
int main(int argc, char **argv)
{
    return run_test_main(argc, argv, MIN_NTASKS, TARGET_NTASKS, 3,
                         TEST_NAME, dim_len, COMPONENT_COUNT, NUM_IO_PROCS);
}<|MERGE_RESOLUTION|>--- conflicted
+++ resolved
@@ -676,20 +676,11 @@
         return ERR_WRONG;
     if ((ret = PIOc_set_fill(ncid, old_mode, NULL)))
         return ret;
-<<<<<<< HEAD
-
-=======
-    
->>>>>>> d84ce9f5
     /* Set the fill value for netCDF-4 files. */
     int int_fill = -999;
     int int_fill_in;
     int fill_mode;
-<<<<<<< HEAD
-
-=======
-    
->>>>>>> d84ce9f5
+
     if (flavor != PIO_IOTYPE_NETCDF)
     {
         /* These should not work. */
@@ -701,35 +692,20 @@
             return ERR_WRONG;
         if (PIOc_def_var_fill(ncid, varid, NC_FILL, NULL) != PIO_EINVAL)
             return ERR_WRONG;
-<<<<<<< HEAD
 
         /* Set the fill value. */
         if ((ret = PIOc_def_var_fill(ncid, varid, NC_FILL, &int_fill)))
             return ret;
 
-=======
-        
-        /* Set the fill value. */
-        if ((ret = PIOc_def_var_fill(ncid, varid, NC_FILL, &int_fill)))
-            return ret;
-        
->>>>>>> d84ce9f5
         /* These should not work. */
         if (PIOc_inq_var_fill(ncid + 42, varid, &fill_mode, &int_fill_in) != PIO_EBADID)
             return ERR_WRONG;
         if (PIOc_inq_var_fill(ncid, varid + 42, &fill_mode, &int_fill_in) != PIO_ENOTVAR)
             return ERR_WRONG;
-<<<<<<< HEAD
 
         /* Check the fill value. */
         if ((ret = PIOc_inq_var_fill(ncid, varid, &fill_mode, &int_fill_in)))
             return ret;
-=======
-        
-        /* Check the fill value. */
-        if ((ret = PIOc_inq_var_fill(ncid, varid, &fill_mode, &int_fill_in)))
-            return ret; 
->>>>>>> d84ce9f5
        if (fill_mode != NC_FILL || int_fill_in != int_fill)
             ERR(ERR_WRONG);
 
@@ -750,22 +726,13 @@
            return ret;
        if (fill_mode != NC_FILL)
             ERR(ERR_WRONG);
-<<<<<<< HEAD
-
-=======
-       
->>>>>>> d84ce9f5
     }
     else
     {
         /* These should not work. */
         if (PIOc_def_var_fill(ncid, varid, NC_FILL, &int_fill) != PIO_ENOTNC4)
             return ERR_WRONG;
-<<<<<<< HEAD
     }
-=======
-    }            
->>>>>>> d84ce9f5
 
     return PIO_NOERR;
 }
