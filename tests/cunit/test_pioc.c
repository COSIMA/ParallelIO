/*
 * Tests for PIO Functions.
 *
 * Ed Hartnett
 */
#include <pio.h>
#include <pio_internal.h>
#include <pio_tests.h>

/* The number of tasks this test should run on. */
#define TARGET_NTASKS 4

/* The minimum number of tasks this test should run on. */
#define MIN_NTASKS 4

/* The name of this test. */
#define TEST_NAME "test_pioc"

/* Number of processors that will do IO. */
#define NUM_IO_PROCS 1

/* Number of computational components to create. */
#define COMPONENT_COUNT 1

/* The number of dimensions in the example data. In this test, we
 * are using three-dimensional data. */
#define NDIM 3

/* The length of our sample data along each dimension. */
#define X_DIM_LEN 40
#define Y_DIM_LEN 40

/* The number of timesteps of data to write. */
#define NUM_TIMESTEPS 1

/* The name of the variable in the netCDF output files. */
#define VAR_NAME "foo"

/* The name of the attribute in the netCDF output files. */
#define ATT_NAME "foo"
#define ATT_NAME2 "bar"

/* Value to write to attributes. */
#define ATT_VAL 42

/* The meaning of life, the universe, and everything. */
#define START_DATA_VAL 42

/* Values for some netcdf-4 settings. */
#define VAR_CACHE_SIZE (1024 * 1024)
#define VAR_CACHE_NELEMS 10
#define VAR_CACHE_PREEMPTION 0.5

/* Number of NetCDF classic types. */
#define NUM_CLASSIC_TYPES 6

/* Number of NetCDF-4 types. */
#define NUM_NETCDF4_TYPES 12

/* The dimension names. */
char dim_name[NDIM][PIO_MAX_NAME + 1] = {"timestep", "x", "y"};

/* Length of the dimensions in the sample data. */
int dim_len[NDIM] = {NC_UNLIMITED, X_DIM_LEN, Y_DIM_LEN};

/* Length of chunksizes to use in netCDF-4 files. */
PIO_Offset chunksize[NDIM] = {2, X_DIM_LEN/2, Y_DIM_LEN/2};

#define DIM_NAME "dim"
#define NDIM1 1
#define DIM_LEN 4

/* Length of the max maplen in decomp testing. */
#define MAX_MAPLEN 1


/* Create the decomposition to divide the 1-dimensional sample data
 * between the 4 tasks.
 *
 * @param ntasks the number of available tasks
 * @param my_rank rank of this task.
 * @param iosysid the IO system ID.
 * @param dim1_len the length of the dimension.
 * @param ioid a pointer that gets the ID of this decomposition.
 * @returns 0 for success, error code otherwise.
 **/
int create_decomposition(int ntasks, int my_rank, int iosysid, int dim1_len, int *ioid)
{
#define NDIM1 1
    PIO_Offset elements_per_pe;     /* Array elements per processing unit. */
    PIO_Offset *compdof;  /* The decomposition mapping. */
    int dim_len[NDIM1] = {dim1_len};
    int bad_dim_len[NDIM1] = {-50};
    int ret;

    /* How many data elements per task? */
    elements_per_pe = dim1_len / ntasks;

    /* Allocate space for the decomposition array. */
    if (!(compdof = malloc(elements_per_pe * sizeof(PIO_Offset))))
        return PIO_ENOMEM;

    /* Describe the decomposition. This is a 1-based array, so add 1! */
    for (int i = 0; i < elements_per_pe; i++)
        compdof[i] = my_rank * elements_per_pe + i + 1;

    /* These should fail. */
    if (PIOc_InitDecomp(iosysid + TEST_VAL_42, PIO_FLOAT, NDIM1, dim_len, elements_per_pe,
                        compdof, ioid, NULL, NULL, NULL) != PIO_EBADID)
        ERR(ERR_WRONG);
    if (PIOc_InitDecomp(iosysid, PIO_FLOAT, NDIM1, bad_dim_len, elements_per_pe,
                        compdof, ioid, NULL, NULL, NULL) != PIO_EINVAL)
        ERR(ERR_WRONG);

    /* Create the PIO decomposition for this test. */
    printf("%d Creating decomposition elements_per_pe = %lld\n", my_rank, elements_per_pe);
    if ((ret = PIOc_InitDecomp(iosysid, PIO_FLOAT, NDIM1, dim_len, elements_per_pe,
                               compdof, ioid, NULL, NULL, NULL)))
        ERR(ret);

    printf("%d decomposition initialized.\n", my_rank);

    /* Free the mapping. */
    free(compdof);

    return 0;
}

/* Check the contents of the test file. */
int check_darray_file(int iosysid, int ntasks, int my_rank, char *filename)
{
    int ncid;
    int ndims, nvars, ngatts, unlimdimid;
    char dim_name_in[PIO_MAX_NAME + 1];
    PIO_Offset dim_len_in;
    PIO_Offset arraylen = 1;
    float data_in;
    int ioid;
    int ret;

    assert(filename);

    /* Open the file. */
    if ((ret = PIOc_open(iosysid, filename, NC_NOWRITE, &ncid)))
        return ret;

    /* Check metadata. */
    if ((ret = PIOc_inq(ncid, &ndims, &nvars, &ngatts, &unlimdimid)))
        return ret;
    if (ndims != 1 || nvars != 1 || ngatts != 0 || unlimdimid != -1)
        return ERR_WRONG;
    if ((ret = PIOc_inq_dim(ncid, 0, dim_name_in, &dim_len_in)))
        return ret;
    if (strcmp(dim_name_in, DIM_NAME) || dim_len_in != DIM_LEN)
        return ERR_WRONG;

    /* Decompose the data over the tasks. */
    if ((ret = create_decomposition(ntasks, my_rank, iosysid, DIM_LEN, &ioid)))
        return ret;

    /* Read data. */
    if ((ret = PIOc_read_darray(ncid, 0, ioid, arraylen, &data_in)))
        return ret;

    /* Check data. */
    if (data_in != my_rank * 10)
        return ERR_WRONG;

    /* Close the file. */
    if ((ret = PIOc_closefile(ncid)))
        return ret;

    /* Free the PIO decomposition. */
    if ((ret = PIOc_freedecomp(iosysid, ioid)))
        ERR(ret);

    return PIO_NOERR;
}

/* Test the darray functionality. */
int test_darray(int iosysid, int ioid, int num_flavors, int *flavor, int my_rank,
                int fv)
{
    char filename[PIO_MAX_NAME + 1]; /* Name for the output files. */
    int dim_len[NDIM1] = {DIM_LEN}; /* Length of the dimensions in the sample data. */
    int dimids[NDIM1];      /* The dimension IDs. */
    int ncid;      /* The ncid of the netCDF file. */
    int varid;     /* The ID of the netCDF varable. */
    int ret;       /* Return code. */

    /* Use PIO to create the example file in each of the four
     * available ways. */
    for (int fmt = 0; fmt < num_flavors; fmt++)
    {
        /* Create the filename. */
        sprintf(filename, "%s_flavor_%d_fv_%d.nc", TEST_NAME, flavor[fmt], fv);

        /* Create the netCDF output file. */
        printf("rank: %d Creating sample file %s with format %d...\n", my_rank, filename,
               flavor[fmt]);
        if ((ret = PIOc_createfile(iosysid, &ncid, &(flavor[fmt]), filename, PIO_CLOBBER)))
            ERR(ret);

        /* Define netCDF dimensions and variable. */
        printf("rank: %d Defining netCDF metadata...\n", my_rank);
        if ((ret = PIOc_def_dim(ncid, DIM_NAME, (PIO_Offset)dim_len[0], &dimids[0])))
            ERR(ret);

        /* Define a variable. */
        if ((ret = PIOc_def_var(ncid, VAR_NAME, PIO_FLOAT, NDIM1, dimids, &varid)))
            ERR(ret);

        /* End define mode. */
        if ((ret = PIOc_enddef(ncid)))
            ERR(ret);

        /* Write some data. */
        PIO_Offset arraylen = 1;
        float fillvalue = 0.0;
        float *fillvaluep = fv ? &fillvalue : NULL;
        float test_data[arraylen];
        for (int f = 0; f < arraylen; f++)
            test_data[f] = my_rank * 10 + f;
        if ((ret = PIOc_write_darray(ncid, varid, ioid, arraylen, test_data, fillvaluep)))
            ERR(ret);

        /* Close the netCDF file. */
        printf("rank: %d Closing the sample data file...\n", my_rank);
        if ((ret = PIOc_closefile(ncid)))
            ERR(ret);

        /* Check the file contents. */
        if ((ret = check_darray_file(iosysid, TARGET_NTASKS, my_rank, filename)))
            ERR(ret);
    }
    return PIO_NOERR;
}

/* Check the dimension names.
 *
 * @param my_rank rank of process
 * @param ncid ncid of open netCDF file
 * @returns 0 for success, error code otherwise. */
int check_dim_names(int my_rank, int ncid, MPI_Comm test_comm)
{
    char dim_name[PIO_MAX_NAME + 1];
    char zero_dim_name[PIO_MAX_NAME + 1];
    int my_test_rank;
    int ret;

    /* Find rank in test communicator. */
    if ((ret = MPI_Comm_rank(test_comm, &my_test_rank)))
        MPIERR(ret);

    for (int d = 0; d < NDIM; d++)
    {
        memset(dim_name, 0, sizeof(dim_name));
        if ((ret = PIOc_inq_dimname(ncid, d, dim_name)))
            return ret;
        printf("my_rank %d my_test_rank %d dim %d name %s\n", my_rank, my_test_rank, d, dim_name);

        /* Did other ranks get the same name? */
        memset(zero_dim_name, 0, sizeof(zero_dim_name));
        if (!my_test_rank)
            strcpy(zero_dim_name, dim_name);
        printf("rank %d dim_name %s zero_dim_name %s\n", my_rank, dim_name, zero_dim_name);
        if ((ret = MPI_Bcast(&zero_dim_name, strlen(dim_name) + 1, MPI_CHAR, 0,
                             test_comm)))
            MPIERR(ret);
        printf("%d zero_dim_name = %s dim_name = %s\n", my_rank, zero_dim_name, dim_name);
        if (strcmp(dim_name, zero_dim_name))
            return ERR_AWFUL;
    }
    return 0;
}

/* Check the variable name.
 *
 * @param my_rank rank of process
 * @param ncid ncid of open netCDF file
 *
 * @returns 0 for success, error code otherwise. */
int check_var_name(int my_rank, int ncid, MPI_Comm test_comm)
{
    char var_name[PIO_MAX_NAME + 1];
    char zero_var_name[PIO_MAX_NAME + 1];
    int my_test_rank;
    int ret;

    /* Find rank in test communicator. */
    if ((ret = MPI_Comm_rank(test_comm, &my_test_rank)))
        MPIERR(ret);

    memset(var_name, 0, sizeof(var_name));
    if ((ret = PIOc_inq_varname(ncid, 0, var_name)))
        return ret;
    printf("my_rank %d var name %s\n", my_rank, var_name);

    /* Did other ranks get the same name? */
    memset(zero_var_name, 0, sizeof(zero_var_name));
    if (!my_test_rank)
        strcpy(zero_var_name, var_name);
    if ((ret = MPI_Bcast(&zero_var_name, strlen(var_name) + 1, MPI_CHAR, 0,
                         test_comm)))
        MPIERR(ret);
    if (strcmp(var_name, zero_var_name))
        return ERR_AWFUL;
    return 0;
}

/* Check the attribute name.
 *
 * @param my_rank rank of process
 * @param ncid ncid of open netCDF file
 *
 * @returns 0 for success, error code otherwise. */
int check_atts(int my_rank, int ncid, int flavor, MPI_Comm test_comm)
{
    char att_name[PIO_MAX_NAME + 1];
    char zero_att_name[PIO_MAX_NAME + 1];
    int my_test_rank;
    nc_type att_type;
    PIO_Offset att_len;
    signed char att_schar_value;
    short att_short_value;
    int att_int_value;
    float att_float_value;
    double att_double_value;
    unsigned char att_uchar_value;
    unsigned short att_ushort_value;
    unsigned int att_uint_value;
    long long int att_int64_value;
    unsigned long long int att_uint64_value;
    char too_long_name[PIO_MAX_NAME * 5 + 1];
    int ret;

    memset(too_long_name, 74, PIO_MAX_NAME * 5);
    too_long_name[PIO_MAX_NAME * 5] = 0;

    /* Find rank in test communicator. */
    if ((ret = MPI_Comm_rank(test_comm, &my_test_rank)))
        MPIERR(ret);

    memset(att_name, 0, sizeof(att_name));
    if ((ret = PIOc_inq_attname(ncid, NC_GLOBAL, 0, att_name)))
        return ret;

    /* Did all ranks get the same name? */
    memset(zero_att_name, 0, sizeof(zero_att_name));
    if (!my_test_rank)
        strcpy(zero_att_name, att_name);
    if ((ret = MPI_Bcast(&zero_att_name, strlen(att_name) + 1, MPI_CHAR, 0,
                         test_comm)))
        MPIERR(ret);
    if (strcmp(att_name, zero_att_name))
        return ERR_AWFUL;

    /* These should not work. */
    if (PIOc_get_att_int(ncid + TEST_VAL_42, NC_GLOBAL, ATT_NAME, &att_int_value) != PIO_EBADID)
        return ERR_WRONG;
    if (PIOc_get_att_int(ncid, TEST_VAL_42, ATT_NAME, &att_int_value) != PIO_ENOTVAR)
        return ERR_WRONG;
    if (PIOc_get_att_int(ncid, NC_GLOBAL, NULL, &att_int_value) != PIO_EINVAL)
        return ERR_WRONG;
    if (PIOc_get_att_int(ncid, NC_GLOBAL, ATT_NAME, NULL) != PIO_EINVAL)
        return ERR_WRONG;

    /* These should not work. */
    if (PIOc_inq_att(ncid, NC_GLOBAL, too_long_name, &att_type, &att_len) != PIO_EINVAL)
        return ERR_WRONG;
    int tmp_attid;
    if (PIOc_inq_attid(ncid, NC_GLOBAL, too_long_name, &tmp_attid) != PIO_EINVAL)
        return ERR_WRONG;

    /* Check first att. */
    if ((ret = PIOc_inq_att(ncid, NC_GLOBAL, ATT_NAME, &att_type, &att_len)))
        return ret;
    if (att_type != PIO_INT || att_len != 1)
        return ERR_WRONG;
    if ((ret = PIOc_get_att_int(ncid, NC_GLOBAL, ATT_NAME, &att_int_value)))
        return ret;
    if (att_int_value != ATT_VAL)
        return ERR_WRONG;

    /* Check second att. */
    if ((ret = PIOc_inq_att(ncid, NC_GLOBAL, ATT_NAME2, &att_type, &att_len)))
        return ret;
    if (att_type != PIO_FLOAT || att_len != 1)
        return ERR_WRONG;

    /* Try converting to every type. */
    if ((ret = PIOc_get_att_schar(ncid, NC_GLOBAL, ATT_NAME2, &att_schar_value)))
        return ret;
    if (att_schar_value != ATT_VAL)
        return ERR_WRONG;
    if ((ret = PIOc_get_att_short(ncid, NC_GLOBAL, ATT_NAME2, &att_short_value)))
        return ret;
    if (att_short_value != ATT_VAL)
        return ERR_WRONG;
    if ((ret = PIOc_get_att_int(ncid, NC_GLOBAL, ATT_NAME2, &att_int_value)))
        return ret;
    if (att_int_value != ATT_VAL)
        return ERR_WRONG;
    if ((ret = PIOc_get_att_float(ncid, NC_GLOBAL, ATT_NAME2, &att_float_value)))
        return ret;
    if (att_float_value != ATT_VAL)
        return ERR_WRONG;
    if ((ret = PIOc_get_att_double(ncid, NC_GLOBAL, ATT_NAME2, &att_double_value)))
        return ret;
    if (att_double_value != ATT_VAL)
        return ERR_WRONG;
    if (flavor == PIO_IOTYPE_NETCDF4C || flavor == PIO_IOTYPE_NETCDF4P)
    {
        if ((ret = PIOc_get_att_uchar(ncid, NC_GLOBAL, ATT_NAME2, &att_uchar_value)))
            return ret;
        if (att_uchar_value != ATT_VAL)
            return ERR_WRONG;
        if ((ret = PIOc_get_att_ushort(ncid, NC_GLOBAL, ATT_NAME2, &att_ushort_value)))
            return ret;
        if (att_ushort_value != ATT_VAL)
            return ERR_WRONG;
        if ((ret = PIOc_get_att_uint(ncid, NC_GLOBAL, ATT_NAME2, &att_uint_value)))
            return ret;
        if (att_uint_value != ATT_VAL)
            return ERR_WRONG;
        if ((ret = PIOc_get_att_longlong(ncid, NC_GLOBAL, ATT_NAME2, &att_int64_value)))
            return ret;
        if (att_int64_value != ATT_VAL)
            return ERR_WRONG;
        if ((ret = PIOc_get_att_ulonglong(ncid, NC_GLOBAL, ATT_NAME2, &att_uint64_value)))
            return ret;
        if (att_uint64_value != ATT_VAL)
            return ERR_WRONG;
    }
    return 0;
}

/*
 * Check error strings.
 *
 * @param my_rank rank of this task.
 * @param num_tries number of errcodes to try.
 * @param errcode pointer to array of error codes, of length num_tries.
 * @param expected pointer to an array of strings, with the expected
 * error messages for each error code.
 * @returns 0 for success, error code otherwise.
 */
int check_error_strings(int my_rank, int num_tries, int *errcode,
                        const char **expected)
{
    int ret;

    /* Try each test code. */
    for (int try = 0; try < num_tries; try++)
    {
        char errstr[PIO_MAX_NAME + 1];

        /* Get the error string for this errcode. */
        if ((ret = PIOc_strerror(errcode[try], errstr)))
            return ret;

        printf("%d for errcode = %d message = %s\n", my_rank, errcode[try], errstr);

        /* Check that it was as expected. */
        if (strncmp(errstr, expected[try], strlen(expected[try])))
        {
            printf("%d expected %s got %s\n", my_rank, expected[try], errstr);
            return ERR_AWFUL;
        }
        if (!my_rank)
            printf("%d errcode = %d passed\n", my_rank, errcode[try]);
    }

    return PIO_NOERR;
}

/* Check the PIOc_iotype_available() function.
 *
 * @param my_rank the rank of this process.
 * @return 0 for success, error code otherwise.
 */
int test_iotypes(int my_rank)
{
    /* This is never present. */
    if (PIOc_iotype_available(1000))
        return ERR_WRONG;
    
    /* NetCDF is always present. */
    if (!PIOc_iotype_available(PIO_IOTYPE_NETCDF))
        return ERR_WRONG;

    /* Pnetcdf may or may not be present. */
#ifdef _PNETCDF
    if (!PIOc_iotype_available(PIO_IOTYPE_PNETCDF))
        return ERR_WRONG;
#else
    if (PIOc_iotype_available(PIO_IOTYPE_PNETCDF))
        return ERR_WRONG;
#endif /* _PNETCDF */

    /* NetCDF-4 may or may not be present. */
#ifdef _NETCDF4
    if (!PIOc_iotype_available(PIO_IOTYPE_NETCDF4C))
        return ERR_WRONG;
    if (!PIOc_iotype_available(PIO_IOTYPE_NETCDF4P))
        return ERR_WRONG;
#else
    if (PIOc_iotype_available(PIO_IOTYPE_NETCDF4C))
        return ERR_WRONG;
    if (PIOc_iotype_available(PIO_IOTYPE_NETCDF4P))
        return ERR_WRONG;
#endif /* _NETCDF4 */

    return PIO_NOERR;
}

/* Check the PIOc_strerror() function for classic netCDF.
 *
 * @param my_rank the rank of this process.
 * @return 0 for success, error code otherwise.
 */
int check_strerror_netcdf(int my_rank)
{
#define NUM_NETCDF_TRIES 5
    int errcode[NUM_NETCDF_TRIES] = {PIO_EBADID, NC4_LAST_ERROR - 1, 0, 1, -600};
    const char *expected[NUM_NETCDF_TRIES] = {"NetCDF: Not a valid ID",
                                              "Unknown Error: Unrecognized error code", "No error",
                                              nc_strerror(1), "Unknown Error: Unrecognized error code"};
    int ret;

    if ((ret = check_error_strings(my_rank, NUM_NETCDF_TRIES, errcode, expected)))
        return ret;

    /* When called with a code of 0, these functions should do nothing
     * and return 0. */
    if (check_mpi(NULL, 0, __FILE__, __LINE__))
        return ERR_WRONG;
    if (check_mpi2(NULL, NULL, 0, __FILE__, __LINE__))
        return ERR_WRONG;
    if (pio_err(NULL, NULL, 0, __FILE__, __LINE__))
        return ERR_WRONG;
    if (check_netcdf(NULL, 0, __FILE__, __LINE__))
        return ERR_WRONG;
    if (check_netcdf2(NULL, NULL, 0, __FILE__, __LINE__))
        return ERR_WRONG;

    /* When called with other error messages, these functions should
     * return PIO_EIO. */
    if (check_mpi(NULL, MPI_ERR_OTHER, __FILE__, __LINE__) != PIO_EIO)
        return ERR_WRONG;
    if (check_mpi(NULL, MPI_ERR_UNKNOWN, __FILE__, __LINE__) != PIO_EIO)
        return ERR_WRONG;

    if (!my_rank)
        printf("check_strerror_netcdf SUCCEEDED!\n");

    return PIO_NOERR;
}

/* Check the PIOc_strerror() function for netCDF-4.
 *
 * @param my_rank the rank of this process.
 * @return 0 for success, error code otherwise.
 */
int check_strerror_netcdf4(int my_rank)
{
#ifdef _NETCDF4
#define NUM_NETCDF4_TRIES 2
    int errcode[NUM_NETCDF4_TRIES] = {NC_ENOTNC3, NC_ENOPAR};
    const char *expected[NUM_NETCDF4_TRIES] =
        {"NetCDF: Attempting netcdf-3 operation on netcdf-4 file",
         "NetCDF: Parallel operation on file opened for non-parallel access"};
    int ret;

    if ((ret = check_error_strings(my_rank, NUM_NETCDF4_TRIES, errcode, expected)))
        return ret;

    if (!my_rank)
        printf("check_strerror_netcdf4 SUCCEEDED!\n");
#endif /* _NETCDF4 */

    return PIO_NOERR;
}

/* Check the PIOc_strerror() function for parallel-netCDF.
 *
 * @param my_rank the rank of this process.
 * @return 0 for success, error code otherwise.
 */
int check_strerror_pnetcdf(int my_rank)
{
#ifdef _PNETCDF
#define NUM_PNETCDF_TRIES 2
    int errcode[NUM_PNETCDF_TRIES] = {NC_EMULTIDEFINE_VAR_NUM, NC_EMULTIDEFINE_ATTR_VAL};
    const char *expected[NUM_PNETCDF_TRIES] =
        {"Number of variables is",
         "Attribute value is inconsistent among processes."};
    int ret;

    if ((ret = check_error_strings(my_rank, NUM_PNETCDF_TRIES, errcode, expected)))
        return ret;

    if (!my_rank)
        printf("check_strerror_pnetcdf SUCCEEDED!\n");
#endif /* _PNETCDF */

    return PIO_NOERR;
}

/* Check the PIOc_strerror() function for PIO.
 *
 * @param my_rank the rank of this process.
 * @return 0 for success, error code otherwise.
 */
int check_strerror_pio(int my_rank)
{
#define NUM_PIO_TRIES 6
    int errcode[NUM_PIO_TRIES] = {PIO_EBADID,
                                  NC_ENOTNC3, NC4_LAST_ERROR - 1, 0, 1,
                                  PIO_EBADIOTYPE};
    const char *expected[NUM_PIO_TRIES] = {"NetCDF: Not a valid ID",
                                           "NetCDF: Attempting netcdf-3 operation on netcdf-4 file",
                                           "Unknown Error: Unrecognized error code", "No error",
                                           nc_strerror(1), "Bad IO type"};
    int ret;

    if ((ret = check_error_strings(my_rank, NUM_PIO_TRIES, errcode, expected)))
        return ret;

    if (!my_rank)
        printf("check_strerror_pio SUCCEEDED!\n");

    return PIO_NOERR;
}

/* Check the PIOc_strerror() function.
 *
 * @param my_rank the rank of this process.
 * @return 0 for success, error code otherwise.
 */
int check_strerror(int my_rank)
{
    int ret;

    printf("checking strerror for netCDF-classic error codes...\n");
    if ((ret = check_strerror_netcdf(my_rank)))
        return ret;

    printf("checking strerror for netCDF-4 error codes...\n");
    if ((ret = check_strerror_netcdf4(my_rank)))
        return ret;

    printf("checking strerror for pnetcdf error codes...\n");
    if ((ret = check_strerror_pnetcdf(my_rank)))
        return ret;

    printf("checking strerror for PIO error codes...\n");
    if ((ret = check_strerror_pio(my_rank)))
        return ret;

    return PIO_NOERR;
}

/* Define metadata for the test file. */
int define_metadata(int ncid, int my_rank, int flavor)
{
    int dimids[NDIM]; /* The dimension IDs. */
    int varid; /* The variable ID. */
    char too_long_name[PIO_MAX_NAME * 5 + 1];
    int ret;

    /* Check invalid parameters. */
    memset(too_long_name, 74, PIO_MAX_NAME * 5);
    too_long_name[PIO_MAX_NAME * 5] = 0;
    if (PIOc_def_dim(ncid + 1, dim_name[0], (PIO_Offset)dim_len[0], &dimids[0]) != PIO_EBADID)
        return ERR_WRONG;
    if (PIOc_def_dim(ncid, NULL, (PIO_Offset)dim_len[0], &dimids[0]) != PIO_EINVAL)
        return ERR_WRONG;
    if (PIOc_def_dim(ncid, too_long_name, (PIO_Offset)dim_len[0], &dimids[0]) != PIO_EINVAL)
        return ERR_WRONG;

    /* Define dimensions. */
    for (int d = 0; d < NDIM; d++)
        if ((ret = PIOc_def_dim(ncid, dim_name[d], (PIO_Offset)dim_len[d], &dimids[d])))
            return ret;

    /* Check invalid parameters. */
    if (PIOc_def_var(ncid + 1, VAR_NAME, PIO_INT, NDIM, dimids, &varid) != PIO_EBADID)
        return ERR_WRONG;
    if (PIOc_def_var(ncid, NULL, PIO_INT, NDIM, dimids, &varid) != PIO_EINVAL)
        return ERR_WRONG;
    if (PIOc_def_var(ncid, VAR_NAME, PIO_INT, NDIM, dimids, NULL) != PIO_EINVAL)
        return ERR_WRONG;
    if (PIOc_def_var(ncid, too_long_name, PIO_INT, NDIM, dimids, NULL) != PIO_EINVAL)
        return ERR_WRONG;
    if (PIOc_def_var(ncid, too_long_name, TEST_VAL_42, NDIM, dimids, &varid) != PIO_EINVAL)
        return ERR_WRONG;
    if (PIOc_def_var(ncid, too_long_name, PIO_LONG_INTERNAL, NDIM, dimids, &varid) != PIO_EINVAL)
        return ERR_WRONG;

    /* Define a variable. */
    if ((ret = PIOc_def_var(ncid, VAR_NAME, PIO_INT, NDIM, dimids, &varid)))
        return ret;

    /* Set the fill mode. */
    int fillmode = PIO_NOFILL;
    int temp_mode;
    int old_mode;
    if ((ret = PIOc_set_fill(ncid, fillmode, &old_mode)))
        return ERR_WRONG;
    if ((ret = PIOc_set_fill(ncid, fillmode, &temp_mode)))
        return ERR_WRONG;
    printf("%d old_mode = %d temp_mode = %d\n", my_rank, old_mode, temp_mode);
    if (temp_mode != PIO_NOFILL)
        return ERR_WRONG;
    if ((ret = PIOc_set_fill(ncid, old_mode, NULL)))
        return ret;

    /* Set the fill value for netCDF-4 files. */
    int int_fill = -999;
    int int_fill_in;
    int fill_mode;

    /* These should not work. */
    if (PIOc_def_var_fill(ncid + TEST_VAL_42, varid, NC_FILL, &int_fill) != PIO_EBADID)
        return ERR_WRONG;
    if (PIOc_def_var_fill(ncid, varid + TEST_VAL_42, NC_FILL, &int_fill) != PIO_ENOTVAR)
        return ERR_WRONG;
    if (PIOc_def_var_fill(ncid, varid, NC_FILL + TEST_VAL_42, &int_fill) != PIO_EINVAL)
        return ERR_WRONG;
    if (PIOc_def_var_fill(ncid, varid, NC_FILL, NULL) != PIO_EINVAL)
        return ERR_WRONG;
    
    /* Set the fill value. */
    if ((ret = PIOc_def_var_fill(ncid, varid, NC_FILL, &int_fill)))
        return ret;
    
    /* These should not work. */
    if (PIOc_inq_var_fill(ncid + TEST_VAL_42, varid, &fill_mode, &int_fill_in) != PIO_EBADID)
        return ERR_WRONG;
    if (PIOc_inq_var_fill(ncid, varid + TEST_VAL_42, &fill_mode, &int_fill_in) != PIO_ENOTVAR)
        return ERR_WRONG;
    
    /* Check the fill value. */
    if ((ret = PIOc_inq_var_fill(ncid, varid, &fill_mode, &int_fill_in)))
        return ret;
    if (fill_mode != NC_FILL || int_fill_in != int_fill)
        ERR(ERR_WRONG);
    
    /* These should also work. */
    int_fill_in = 0;
    
    /* This does not work for pnetcdf, but probably should. */
    if (flavor != PIO_IOTYPE_PNETCDF)
    {
        if ((ret = PIOc_inq_var_fill(ncid, varid, NULL, &int_fill_in)))
            return ret;
        if (int_fill_in != int_fill)
            ERR(ERR_WRONG);
        if ((ret = PIOc_inq_var_fill(ncid, varid, NULL, NULL)))
            return ret;
    }
    if ((ret = PIOc_inq_var_fill(ncid, varid, &fill_mode, NULL)))
        return ret;
    if (fill_mode != NC_FILL)
        ERR(ERR_WRONG);

    return PIO_NOERR;
}

/* Check the metadata in the test file. */
int check_metadata(int ncid, int my_rank, int flavor)
{
    int ndims, nvars, ngatts, unlimdimid, natts, dimid[NDIM];
    PIO_Offset len_in;
    char name_in[PIO_MAX_NAME + 1];
    nc_type xtype_in;
    int ret;

    /* Check how many dims, vars, global atts there are, and the id of
     * the unlimited dimension. */
    if (PIOc_inq(ncid + 1, &ndims, &nvars, &ngatts, &unlimdimid) != PIO_EBADID)
        return ERR_WRONG;
    if ((ret = PIOc_inq(ncid, NULL, NULL, NULL, NULL)))
        return ret;
    if ((ret = PIOc_inq(ncid, &ndims, &nvars, &ngatts, &unlimdimid)))
        return ret;
    if (ndims != NDIM || nvars != 1 || ngatts != 0 || unlimdimid != 0)
        return ERR_AWFUL;

    /* Check the dimensions. */
    for (int d = 0; d < NDIM; d++)
    {
        if (PIOc_inq_dim(ncid + 1, d, name_in, &len_in) != PIO_EBADID)
            return ERR_WRONG;
        if (PIOc_inq_dim(ncid, d + 40, name_in, &len_in) != PIO_EBADDIM)
            return ERR_WRONG;
        if ((ret = PIOc_inq_dim(ncid, d, NULL, NULL)))
            return ret;
        if ((ret = PIOc_inq_dim(ncid, d, name_in, &len_in)))
            return ret;
        if (len_in != dim_len[d] || strcmp(name_in, dim_name[d]))
            return ERR_AWFUL;
    }

    /* Check the variable. */
    if (PIOc_inq_var(ncid + 1, 0, name_in, &xtype_in, &ndims, dimid, &natts) != PIO_EBADID)
        return ERR_WRONG;
    if (PIOc_inq_var(ncid, 45, name_in, &xtype_in, &ndims, dimid, &natts) != PIO_ENOTVAR)
        return ERR_WRONG;
    if ((ret = PIOc_inq_var(ncid, 0, name_in, NULL, NULL, NULL, NULL)))
        return ret;
    if ((ret = PIOc_inq_var(ncid, 0, name_in, &xtype_in, &ndims, dimid, &natts)))
        return ret;
    if (strcmp(name_in, VAR_NAME) || xtype_in != PIO_INT || ndims != NDIM ||
        dimid[0] != 0 || dimid[1] != 1 || dimid[2] != 2 || natts != 1)
        return ERR_AWFUL;

    return PIO_NOERR;
}

/* Test file operations.
 *
 * @param iosysid the iosystem ID that will be used for the test.
 * @param num_flavors the number of different IO types that will be tested.
 * @param flavor an array of the valid IO types.
 * @param my_rank 0-based rank of task.
 * @returns 0 for success, error code otherwise.
 */
int test_names(int iosysid, int num_flavors, int *flavor, int my_rank,
               MPI_Comm test_comm)
{
    char too_long_name[PIO_MAX_NAME * 5 + 1];
    int ret;    /* Return code. */

    memset(too_long_name, 74, PIO_MAX_NAME * 5);
    too_long_name[PIO_MAX_NAME * 5] = 0;

    /* Use PIO to create the example file in each of the four
     * available ways. */
    for (int fmt = 0; fmt < num_flavors; fmt++)
    {
        int ncid;
        int varid;
        char filename[PIO_MAX_NAME + 1]; /* Test filename. */
        char iotype_name[PIO_MAX_NAME + 1];
        int dimids[NDIM];        /* The dimension IDs. */
        int att_val = ATT_VAL;
        float float_att_val = ATT_VAL;

        /* Create a filename. */
        if ((ret = get_iotype_name(flavor[fmt], iotype_name)))
            return ret;
        sprintf(filename, "%s_%s_names.nc", TEST_NAME, iotype_name);

        /* Create the netCDF output file. */
        printf("rank: %d Creating sample file %s with format %d...\n",
               my_rank, filename, flavor[fmt]);
        if ((ret = PIOc_createfile(iosysid, &ncid, &(flavor[fmt]), filename, PIO_CLOBBER)))
            return ret;

        /* Define netCDF dimensions and variable. */
        printf("rank: %d Defining netCDF metadata...\n", my_rank);
        for (int d = 0; d < NDIM; d++)
        {
            printf("rank: %d Defining netCDF dimension %s, length %d\n", my_rank,
                   dim_name[d], dim_len[d]);
            if ((ret = PIOc_def_dim(ncid, dim_name[d], (PIO_Offset)dim_len[d], &dimids[d])))
                return ret;
        }

        /* These should not work. */
        if (PIOc_setframe(ncid + TEST_VAL_42, 0, 0) != PIO_EBADID)
            return ERR_WRONG;
        if (PIOc_setframe(ncid, -1, 0) != PIO_EINVAL)
            return ERR_WRONG;
        if (PIOc_advanceframe(ncid + TEST_VAL_42, 0) != PIO_EBADID)
            return ERR_WRONG;
        if (PIOc_advanceframe(ncid, -1) != PIO_EINVAL)
            return ERR_WRONG;

        /* Check the dimension names. */
        if ((ret = check_dim_names(my_rank, ncid, test_comm)))
            ERR(ret);

        /* These should not work. */
        if (PIOc_put_att_int(ncid + TEST_VAL_42, NC_GLOBAL, ATT_NAME, PIO_INT, 1, &att_val) != PIO_EBADID)
            ERR(ERR_WRONG);
        if (PIOc_put_att_int(ncid, TEST_VAL_42, ATT_NAME, PIO_INT, 1, &att_val) != PIO_ENOTVAR)
            ERR(ERR_WRONG);
        if (PIOc_put_att_int(ncid, NC_GLOBAL, NULL, PIO_INT, 1, &att_val) != PIO_EINVAL)
            ERR(ERR_WRONG);
        if (PIOc_put_att_int(ncid, NC_GLOBAL, ATT_NAME, PIO_INT, 1, NULL) != PIO_EINVAL)
            ERR(ERR_WRONG);
        if (PIOc_put_att_int(ncid, NC_GLOBAL, too_long_name, PIO_INT, 1, &att_val) != PIO_EINVAL)
            ERR(ERR_WRONG);
        if (PIOc_put_att_int(ncid, NC_GLOBAL, ATT_NAME, PIO_INT, -1, &att_val) != PIO_EINVAL)
            ERR(ERR_WRONG);
        if (PIOc_put_att_int(ncid, NC_GLOBAL, ATT_NAME, TEST_VAL_42, 1, &att_val) != PIO_EBADTYPE)
            ERR(ERR_WRONG);
        if (PIOc_put_att_int(ncid, NC_GLOBAL, ATT_NAME, PIO_LONG_INTERNAL, 1, &att_val) != PIO_EBADTYPE)
            ERR(ERR_WRONG);

        /* Define a global attribute. */
        if ((ret = PIOc_put_att_int(ncid, NC_GLOBAL, ATT_NAME, PIO_INT, 1, &att_val)))
            ERR(ret);
        if ((ret = PIOc_put_att_float(ncid, NC_GLOBAL, ATT_NAME2, PIO_FLOAT, 1, &float_att_val)))
            ERR(ret);

        /* Check the attribute name. */
        if ((ret = check_atts(my_rank, ncid, flavor[fmt], test_comm)))
            ERR(ret);

        /* Define a variable. */
        if ((ret = PIOc_def_var(ncid, VAR_NAME, PIO_FLOAT, NDIM, dimids, &varid)))
            ERR(ret);

        /* Check the variable name. */
        if ((ret = check_var_name(my_rank, ncid, test_comm)))
            ERR(ret);

        if ((ret = PIOc_enddef(ncid)))
            ERR(ret);

        /* Close the netCDF file. */
        printf("rank: %d Closing the sample data file...\n", my_rank);
        if ((ret = PIOc_closefile(ncid)))
            ERR(ret);
    }

    return PIO_NOERR;
}

/* Test file operations.
 *
 * @param iosysid the iosystem ID that will be used for the test.
 * @param num_flavors the number of different IO types that will be tested.
 * @param flavor an array of the valid IO types.
 * @param my_rank 0-based rank of task.
 * @returns 0 for success, error code otherwise.
 */
int test_files(int iosysid, int num_flavors, int *flavor, int my_rank)
{
    int ncid;
    int ret;    /* Return code. */

    /* Use PIO to create the example file in each of the four
     * available ways. */
    for (int fmt = 0; fmt < num_flavors; fmt++)
    {
        char filename[PIO_MAX_NAME + 1]; /* Test filename. */
        char iotype_name[PIO_MAX_NAME + 1];

        /* Overwrite existing test file. */
        int mode = PIO_CLOBBER;

        /* If this is netCDF-4, add the netCDF4 flag. */
        if (flavor[fmt] == PIO_IOTYPE_NETCDF4C || flavor[fmt] == PIO_IOTYPE_NETCDF4P)
        {
            printf("%d adding NC_NETCDF4 flag\n", my_rank);
            mode |= NC_NETCDF4;
        }

        /* If this is pnetcdf or netCDF-4 parallel, add the MPIIO flag. */
        if (flavor[fmt] == PIO_IOTYPE_PNETCDF || flavor[fmt] == PIO_IOTYPE_NETCDF4P)
        {
            printf("%d adding NC_MPIIO flag\n", my_rank);
            mode |= NC_MPIIO;
        }

        /* Create a filename. */
        if ((ret = get_iotype_name(flavor[fmt], iotype_name)))
            return ret;
        sprintf(filename, "%s_%s.nc", TEST_NAME, iotype_name);

        /* Testing some invalid parameters. */
        if (PIOc_create(iosysid + 1, filename, mode, &ncid) != PIO_EBADID)
            return ERR_WRONG;
        if (PIOc_create(iosysid, filename, mode, NULL) != PIO_EINVAL)
            return ERR_WRONG;
        if (PIOc_create(iosysid, NULL, mode, &ncid) != PIO_EINVAL)
            return ERR_WRONG;

        /* Create the netCDF output file. */
        printf("%d Creating sample file %s with format %d...\n", my_rank, filename, flavor[fmt]);
        if ((ret = PIOc_create(iosysid, filename, mode, &ncid)))
            ERR(ret);

        /* Check this support function. */
        if (!PIOc_File_is_Open(ncid))
            ERR(ERR_WRONG);
        if (PIOc_File_is_Open(ncid + 1))
            ERR(ERR_WRONG);

        /* Define the test file metadata. */
        if ((ret = define_metadata(ncid, my_rank, flavor[fmt])))
            ERR(ret);

        /* End define mode. */
        if (PIOc_enddef(ncid + 1) != PIO_EBADID)
            return ERR_WRONG;
        if ((ret = PIOc_enddef(ncid)))
            ERR(ret);

        /* Close the netCDF file. */
        printf("%d Closing the sample data file...\n", my_rank);
        if (PIOc_closefile(ncid + 1) != PIO_EBADID)
            return ERR_WRONG;
        if ((ret = PIOc_closefile(ncid)))
            ERR(ret);

        /* Check some invalid paramters. */
        if (PIOc_open(iosysid + 1, filename, mode, &ncid) != PIO_EBADID)
            return ERR_WRONG;
        if (PIOc_open(iosysid, NULL, mode, &ncid) != PIO_EINVAL)
            return ERR_WRONG;
        if (PIOc_open(iosysid, filename, mode, NULL) != PIO_EINVAL)
            return ERR_WRONG;

        /* Reopen the test file. */
        printf("%d Re-opening sample file %s with format %d...\n",
               my_rank, filename, flavor[fmt]);
        if ((ret = PIOc_open(iosysid, filename, mode, &ncid)))
            ERR(ret);

        /* Check the test file metadata. */
        if ((ret = check_metadata(ncid, my_rank, flavor[fmt])))
            ERR(ret);

        /* Close the netCDF file. */
        printf("%d Closing the sample data file...\n", my_rank);
        if ((ret = PIOc_closefile(ncid)))
            ERR(ret);

    }

    return PIO_NOERR;
}

/* Test the deletion of files.
 *
 * @param iosysid the iosystem ID that will be used for the test.
 * @param num_flavors the number of different IO types that will be tested.
 * @param flavor an array of the valid IO types.
 * @param my_rank 0-based rank of task.
 * @returns 0 for success, error code otherwise.
 */
int test_deletefile(int iosysid, int num_flavors, int *flavor, int my_rank)
{
    int ncid;
    int ret;    /* Return code. */

    /* Use PIO to create the example file in each of the four
     * available ways. */
    for (int fmt = 0; fmt < num_flavors; fmt++)
    {
        char filename[PIO_MAX_NAME + 1]; /* Test filename. */
        char iotype_name[PIO_MAX_NAME + 1];
        int old_method;

        /* These should fail. */
        if (PIOc_set_iosystem_error_handling(iosysid + TEST_VAL_42, PIO_RETURN_ERROR, &old_method) != PIO_EBADID)
            return ERR_WRONG;
        if (PIOc_set_iosystem_error_handling(iosysid, PIO_RETURN_ERROR + TEST_VAL_42, &old_method) != PIO_EINVAL)
            return ERR_WRONG;

        /* Set error handling. */
        if ((ret = PIOc_set_iosystem_error_handling(iosysid, PIO_RETURN_ERROR, &old_method)))
            return ret;
        if (old_method != PIO_INTERNAL_ERROR && old_method != PIO_RETURN_ERROR)
            return ERR_WRONG;

        /* Create a filename. */
        if ((ret = get_iotype_name(flavor[fmt], iotype_name)))
            return ret;
        sprintf(filename, "delete_me_%s_%s.nc", TEST_NAME, iotype_name);

        printf("%d testing delete for file %s with format %d...\n",
               my_rank, filename, flavor[fmt]);
        int bad_iotype = TEST_VAL_42;
        if (PIOc_createfile(iosysid, &ncid, &bad_iotype, filename, PIO_CLOBBER) != PIO_EINVAL)
            return ERR_WRONG;
        if ((ret = PIOc_createfile(iosysid, &ncid, &(flavor[fmt]), filename, PIO_CLOBBER)))
            ERR(ret);

        /* End define mode. */
        if ((ret = PIOc_enddef(ncid)))
            ERR(ret);

        /* Close the netCDF file. */
        printf("%d Closing the sample data file...\n", my_rank);
        if ((ret = PIOc_closefile(ncid)))
            ERR(ret);

        /* This should not work. */
        if (PIOc_deletefile(iosysid + TEST_VAL_42, filename) != PIO_EBADID)
            ERR(ERR_WRONG);

        /* Now delete the file. */
        printf("%d Deleting %s...\n", my_rank, filename);
        if ((ret = PIOc_deletefile(iosysid, filename)))
            ERR(ret);

        /* Make sure it is gone. Openfile will now return an error
         * code when I try to open the file. */
        if (!PIOc_openfile(iosysid, &ncid, &(flavor[fmt]), filename, PIO_NOWRITE))
            ERR(ERR_WRONG);
    }

    return PIO_NOERR;
}

/* Test the netCDF-4 optimization functions. */
int test_nc4(int iosysid, int num_flavors, int *flavor, int my_rank)
{
    int ncid;    /* The ncid of the netCDF file. */
    int dimids[NDIM];    /* The dimension IDs. */
    int varid;    /* The ID of the netCDF varable. */

    /* For setting the chunk cache. */
    PIO_Offset chunk_cache_size = 1024*1024;
    PIO_Offset chunk_cache_nelems = 1024;
    float chunk_cache_preemption = 0.5;

    /* For reading the chunk cache. */
    PIO_Offset chunk_cache_size_in;
    PIO_Offset chunk_cache_nelems_in;
    float chunk_cache_preemption_in;

    int storage = NC_CHUNKED; /* Storage of netCDF-4 files (contiguous vs. chunked). */
    PIO_Offset my_chunksize[NDIM]; /* Chunksizes we get from file. */
    int shuffle;    /* The shuffle filter setting in the netCDF-4 test file. */
    int deflate;    /* Non-zero if deflate set for the variable in the netCDF-4 test file. */
    int deflate_level;    /* The deflate level set for the variable in the netCDF-4 test file. */
    int endianness;    /* Endianness of variable. */
    PIO_Offset var_cache_size;    /* Size of the var chunk cache. */
    PIO_Offset var_cache_nelems; /* Number of elements in var cache. */
    float var_cache_preemption;     /* Var cache preemption. */
    char varname_in[PIO_MAX_NAME];
    int expected_ret; /* The return code we expect to get. */
    int ret;    /* Return code. */

    /* Use PIO to create the example file in each of the four
     * available ways. */
    for (int fmt = 0; fmt < num_flavors; fmt++)
    {
        char filename[PIO_MAX_NAME + 1]; /* Test filename. */
        char iotype_name[PIO_MAX_NAME + 1];

        /* Create a filename. */
        if ((ret = get_iotype_name(flavor[fmt], iotype_name)))
            return ret;
        sprintf(filename, "%s_%s.nc", TEST_NAME, iotype_name);

        printf("%d Setting chunk cache for file %s with format %d...\n",
               my_rank, filename, flavor[fmt]);

        /* Try to set the chunk cache. */
        chunk_cache_preemption = 0.5;
        ret = PIOc_set_chunk_cache(iosysid, flavor[fmt], chunk_cache_size,
                                   chunk_cache_nelems, chunk_cache_preemption);

        /* What result did we expect to get? */
        expected_ret = flavor[fmt] == PIO_IOTYPE_NETCDF4C || flavor[fmt] == PIO_IOTYPE_NETCDF4P ?
            PIO_NOERR : PIO_ENOTNC4;
        if (ret != expected_ret)
            ERR(ERR_AWFUL);

        /* Try to set the chunk cache for netCDF-4 iotypes. */
        if (flavor[fmt] == PIO_IOTYPE_NETCDF4C || flavor[fmt] == PIO_IOTYPE_NETCDF4P)
            if ((ret = PIOc_set_chunk_cache(iosysid, flavor[fmt], chunk_cache_size,
                                            chunk_cache_nelems, chunk_cache_preemption)))
                ERR(ERR_AWFUL);

        /* Now check the chunk cache. */
        if (flavor[fmt] == PIO_IOTYPE_NETCDF4C || flavor[fmt] == PIO_IOTYPE_NETCDF4P)
        {
            if ((ret = PIOc_get_chunk_cache(iosysid, flavor[fmt], &chunk_cache_size_in,
                                            &chunk_cache_nelems_in, &chunk_cache_preemption_in)))
                ERR(ERR_AWFUL);

            /* Check that we got the correct values. */
            if (chunk_cache_size_in != chunk_cache_size || chunk_cache_nelems_in != chunk_cache_nelems ||
                chunk_cache_preemption_in != chunk_cache_preemption)
                ERR(ERR_AWFUL);
        }

        /* Create the netCDF output file. */
        printf("%d Creating sample file %s with format %d...\n",
               my_rank, filename, flavor[fmt]);
        if ((ret = PIOc_createfile(iosysid, &ncid, &(flavor[fmt]), filename, PIO_CLOBBER)))
            ERR(ret);

        /* Define netCDF dimensions and variable. */
        printf("%d Defining netCDF metadata...\n", my_rank);
        for (int d = 0; d < NDIM; d++)
        {
            printf("%d Defining netCDF dimension %s, length %d\n", my_rank,
                   dim_name[d], dim_len[d]);
            if ((ret = PIOc_def_dim(ncid, dim_name[d], (PIO_Offset)dim_len[d], &dimids[d])))
                ERR(ret);
        }
        printf("%d Defining netCDF variable %s, ndims %d\n", my_rank, VAR_NAME, NDIM);
        if ((ret = PIOc_def_var(ncid, VAR_NAME, PIO_FLOAT, NDIM, dimids, &varid)))
            ERR(ret);

        /* Check that invalid arguments are properly rejected. */
        if (PIOc_def_var_chunking(ncid + 1, 1000, NC_CHUNKED, chunksize) == PIO_NOERR)
            ERR(ERR_AWFUL);
        if (PIOc_def_var_chunking(ncid + 1, 0, NC_CHUNKED, chunksize) != PIO_EBADID)
            ERR(ERR_AWFUL);
        if (PIOc_inq_var_chunking(ncid + 1, 1000, &storage, my_chunksize) == PIO_NOERR)
            ERR(ERR_AWFUL);
        if (PIOc_inq_var_chunking(ncid + 1, 0, &storage, my_chunksize) != PIO_EBADID)
            ERR(ERR_AWFUL);
        if (PIOc_inq_var_deflate(ncid + 1, 0, &shuffle, &deflate, &deflate_level) != PIO_EBADID)
            ERR(ret);
        if (PIOc_def_var_endian(ncid + 1, 0, 1) != PIO_EBADID)
            ERR(ERR_AWFUL);
        if (PIOc_def_var_deflate(ncid + 1, 0, 0, 0, 0) != PIO_EBADID)
            ERR(ERR_AWFUL);
        if (PIOc_inq_var_endian(ncid + 1, 0, &endianness) != PIO_EBADID)
            ERR(ERR_AWFUL);
        if (PIOc_set_var_chunk_cache(ncid + 1, 0, VAR_CACHE_SIZE, VAR_CACHE_NELEMS,
                                     VAR_CACHE_PREEMPTION) != PIO_EBADID)
            ERR(ERR_AWFUL);
        if (PIOc_get_var_chunk_cache(ncid + 1, 0, &var_cache_size, &var_cache_nelems,
                                     &var_cache_preemption) != PIO_EBADID)
            ERR(ERR_AWFUL);
        if (PIOc_set_chunk_cache(iosysid + 1, flavor[fmt], chunk_cache_size, chunk_cache_nelems,
                                 chunk_cache_preemption) != PIO_EBADID)
            ERR(ERR_AWFUL);
        if (PIOc_get_chunk_cache(iosysid + 1, flavor[fmt], &chunk_cache_size,
                                 &chunk_cache_nelems, &chunk_cache_preemption) != PIO_EBADID)
            ERR(ERR_AWFUL);

        /* For netCDF-4 files, set the chunksize to improve performance. */
        if (flavor[fmt] == PIO_IOTYPE_NETCDF4C || flavor[fmt] == PIO_IOTYPE_NETCDF4P)
        {
            unsigned long long too_big_chunksize[NDIM] = {(unsigned long long)NC_MAX_INT64 + TEST_VAL_42, X_DIM_LEN/2, Y_DIM_LEN/2};
            if (PIOc_def_var_chunking(ncid, 0, NC_CHUNKED, (MPI_Offset *)too_big_chunksize) == PIO_NOERR)
                ERR(ret);

            printf("%d Defining chunksizes\n", my_rank);
            if ((ret = PIOc_def_var_chunking(ncid, 0, NC_CHUNKED, chunksize)))
                ERR(ret);

            /* Setting deflate should not work with parallel iotype. */
            printf("%d Defining deflate\n", my_rank);
            ret = PIOc_def_var_deflate(ncid, 0, 0, 1, 1);
            if (flavor[fmt] == PIO_IOTYPE_NETCDF4P)
            {
                if (ret == PIO_NOERR)
                    ERR(ERR_WRONG);
            }
            else
            {
                if (ret != PIO_NOERR)
                    ERR(ERR_WRONG);
            }

            /* Check that the inq_varname function works. */
            printf("%d Checking varname\n", my_rank);
            if ((ret = PIOc_inq_varname(ncid, 0, NULL)))
                ERR(ret);
            if ((ret = PIOc_inq_varname(ncid, 0, varname_in)))
                ERR(ret);

            /* Check that the inq_var_chunking function works. */
            printf("%d Checking chunksizes\n", my_rank);
            if ((ret = PIOc_inq_var_chunking(ncid, 0, NULL, NULL)))
                ERR(ret);
            if ((ret = PIOc_inq_var_chunking(ncid, 0, &storage, my_chunksize)))
                ERR(ret);

            /* Check the answers. */
            if (storage != NC_CHUNKED)
                ERR(ERR_AWFUL);
            for (int d1 = 0; d1 < NDIM; d1++)
                if (my_chunksize[d1] != chunksize[d1])
                    ERR(ERR_AWFUL);

            /* Check that the inq_var_deflate functions works. */
            if ((ret = PIOc_inq_var_deflate(ncid, 0, &shuffle, &deflate, &deflate_level)))
                ERR(ret);

            /* For serial netCDF-4 deflate is turned on by default */
            if (flavor[fmt] == PIO_IOTYPE_NETCDF4C)
                if (shuffle || !deflate || deflate_level != 1)
                    ERR(ERR_AWFUL);

            /* For parallel netCDF-4, no compression available. :-( */
            if (flavor[fmt] == PIO_IOTYPE_NETCDF4P)
                if (shuffle || deflate)
                    ERR(ERR_AWFUL);

            /* Check setting the chunk cache for the variable. */
            printf("%d PIOc_set_var_chunk_cache...\n", my_rank);
            if ((ret = PIOc_set_var_chunk_cache(ncid, 0, VAR_CACHE_SIZE, VAR_CACHE_NELEMS,
                                                VAR_CACHE_PREEMPTION)))
                ERR(ret);

            /* Check getting the chunk cache values for the variable. */
            printf("%d PIOc_get_var_chunk_cache...\n", my_rank);
            if ((ret = PIOc_get_var_chunk_cache(ncid, 0, &var_cache_size, &var_cache_nelems,
                                                &var_cache_preemption)))
                ERR(ret);

            /* Check that we got expected values. */
            printf("%d var_cache_size = %lld\n", my_rank, var_cache_size);
            if (var_cache_size != VAR_CACHE_SIZE)
                ERR(ERR_AWFUL);
            if (var_cache_nelems != VAR_CACHE_NELEMS)
                ERR(ERR_AWFUL);
            if (var_cache_preemption != VAR_CACHE_PREEMPTION)
                ERR(ERR_AWFUL);

            if ((ret = PIOc_def_var_endian(ncid, 0, 1)))
                ERR(ERR_AWFUL);
            if ((ret = PIOc_inq_var_endian(ncid, 0, &endianness)))
                ERR(ERR_AWFUL);
            if (endianness != 1)
                ERR(ERR_WRONG);
        }
        else
        {
            /* Trying to set or inq netCDF-4 settings for non-netCDF-4
             * files results in the PIO_ENOTNC4 error. */
            if (PIOc_def_var_chunking(ncid, 0, NC_CHUNKED, chunksize) != PIO_ENOTNC4)
                ERR(ERR_AWFUL);
            if (PIOc_inq_var_chunking(ncid, 0, &storage, my_chunksize) != PIO_ENOTNC4)
                ERR(ERR_AWFUL);
            if (PIOc_inq_var_deflate(ncid, 0, &shuffle, &deflate, &deflate_level) != PIO_ENOTNC4)
                ERR(ret);
            if (PIOc_def_var_endian(ncid, 0, 1) != PIO_ENOTNC4)
                ERR(ERR_AWFUL);
            if (PIOc_inq_var_endian(ncid, 0, &endianness) != PIO_ENOTNC4)
                ERR(ERR_AWFUL);
            if (PIOc_set_var_chunk_cache(ncid, 0, VAR_CACHE_SIZE, VAR_CACHE_NELEMS,
                                         VAR_CACHE_PREEMPTION) != PIO_ENOTNC4)
                ERR(ERR_AWFUL);
            if (PIOc_get_var_chunk_cache(ncid, 0, &var_cache_size, &var_cache_nelems,
                                         &var_cache_preemption) != PIO_ENOTNC4)
                ERR(ERR_AWFUL);
            if (PIOc_set_chunk_cache(iosysid, flavor[fmt], chunk_cache_size, chunk_cache_nelems,
                                     chunk_cache_preemption) != PIO_ENOTNC4)
                ERR(ERR_AWFUL);
            if (PIOc_get_chunk_cache(iosysid, flavor[fmt], &chunk_cache_size,
                                     &chunk_cache_nelems, &chunk_cache_preemption) != PIO_ENOTNC4)
                ERR(ERR_AWFUL);
        }

        /* End define mode. */
        if ((ret = PIOc_enddef(ncid)))
            ERR(ret);

        /* Close the netCDF file. */
        printf("%d Closing the sample data file...\n", my_rank);
        if ((ret = PIOc_closefile(ncid)))
            ERR(ret);
    }
    return PIO_NOERR;
}

/** Test the malloc_iodesc() function.
 *
 * @param my_rank rank of this task.
 * @returns 0 for success, error code otherwise.
 */
int test_malloc_iodesc(int iosysid, int my_rank)
{
    int ioid;
    iosystem_desc_t *ios;
    io_desc_t *iodesc;
    int ret;

    if (!(ios = pio_get_iosystem_from_id(iosysid)))
        return pio_err(NULL, NULL, PIO_EBADID, __FILE__, __LINE__);

    /* Test an int one. */
    if (!(iodesc = malloc_iodesc(ios, PIO_INT, 1)))
        return ERR_WRONG;
    if (iodesc->basetype != MPI_INTEGER)
        return ERR_WRONG;
    if (iodesc->ndims != 1)
        return ERR_WRONG;
    ioid = pio_add_to_iodesc_list(iodesc);
    if (iodesc->firstregion)
        free_region_list(iodesc->firstregion);
    if ((ret = pio_delete_iodesc_from_list(ioid)))
        return ret;
    
    /* Test a char one. */
    if (!(iodesc = malloc_iodesc(ios, PIO_CHAR, 1)))
        return ERR_WRONG;
    if (iodesc->basetype != MPI_CHAR)
        return ERR_WRONG;
    if (iodesc->ndims != 1)
        return ERR_WRONG;
    ioid = pio_add_to_iodesc_list(iodesc);
    if (iodesc->firstregion)
        free_region_list(iodesc->firstregion);
    if ((ret = pio_delete_iodesc_from_list(ioid)))
        return ret;
    
    /* Test a double. */
    if (!(iodesc = malloc_iodesc(ios, PIO_DOUBLE, 1)))
        return ERR_WRONG;
    if (iodesc->basetype != MPI_DOUBLE)
        return ERR_WRONG;
    if (iodesc->ndims != 1)
        return ERR_WRONG;
    ioid = pio_add_to_iodesc_list(iodesc);
    if (iodesc->firstregion)
        free_region_list(iodesc->firstregion);
    if ((ret = pio_delete_iodesc_from_list(ioid)))
        return ret;
    
    return 0;
}

/* Test some decomp internal functions. */
int test_decomp_internal(int my_test_size, int my_rank, int iosysid, int dim_len,
                         MPI_Comm test_comm, int async)
{
    int ioid;
    char filename[NC_MAX_NAME + 1];    /* Test decomp filename. */
    char nc_filename[NC_MAX_NAME + 1]; /* Test decomp filename (netcdf version). */
    char too_long_name[PIO_MAX_NAME * 5 + 1];
    int ret;

    /* This will be our file name for writing out decompositions. */
    sprintf(filename, "decomp_%s_rank_%d_async_%d.txt", TEST_NAME, my_rank, async);
    sprintf(nc_filename, "nc_decomp_internal_%s_rank_%d_async_%d.nc", TEST_NAME, my_rank, async);

    /* Decompose the data over the tasks. */
    if ((ret = create_decomposition(my_test_size, my_rank, iosysid, dim_len, &ioid)))
        return ret;

    /* Write the decomp file (on appropriate tasks). */
    if ((ret = PIOc_write_decomp(filename, iosysid, ioid, test_comm)))
        return ret;

    /* Some values for the netCDF decomp file for this iosystem. */
    char *title = "Very Simple Test Decompositon";
    char *history = "Added to PIO automatic testing by Ed in February 2017.";
    int global_dimlen[] = {DIM_LEN};
    int task_maplen[TARGET_NTASKS] = {1, 1, 1, 1};
    int map[TARGET_NTASKS][1] = {{0},{1},{2},{3}};

    /* These should not work. */
    memset(too_long_name, 74, PIO_MAX_NAME * 5);
    too_long_name[PIO_MAX_NAME * 5] = 0;
    if (pioc_write_nc_decomp_int(iosysid + TEST_VAL_42, nc_filename, NDIM1, global_dimlen,
                                 TARGET_NTASKS, task_maplen, (int *)map, title,
                                 history, 0) != PIO_EBADID)
        return ERR_WRONG;
    if (pioc_write_nc_decomp_int(iosysid, NULL, NDIM1, global_dimlen,
                                 TARGET_NTASKS, task_maplen, (int *)map, title,
                                 history, 0) != PIO_EINVAL)
        return ERR_WRONG;
    if (pioc_write_nc_decomp_int(iosysid, nc_filename, NDIM1, NULL,
                                 TARGET_NTASKS, task_maplen, (int *)map, title,
                                 history, 0) != PIO_EINVAL)
        return ERR_WRONG;
    if (pioc_write_nc_decomp_int(iosysid, nc_filename, NDIM1, global_dimlen,
                                 TARGET_NTASKS, NULL, (int *)map, title,
                                 history, 0) != PIO_EINVAL)
        return ERR_WRONG;
    if (pioc_write_nc_decomp_int(iosysid, nc_filename, NDIM1, global_dimlen,
                                 TARGET_NTASKS, task_maplen, (int *)map, too_long_name,
                                 history, 0) != PIO_EINVAL)
        return ERR_WRONG;
    if (pioc_write_nc_decomp_int(iosysid, nc_filename, NDIM1, global_dimlen,
                                 TARGET_NTASKS, task_maplen, (int *)map, title,
                                 too_long_name, 0) != PIO_EINVAL)
        return ERR_WRONG;
    

    /* Write the decomposition file. */
    if ((ret = pioc_write_nc_decomp_int(iosysid, nc_filename, NDIM1, global_dimlen,
                                        TARGET_NTASKS, task_maplen, (int *)map, title,
                                        history, 0)))
        return ret;

    int ndims_in;
    int num_tasks_in;
    int max_maplen_in;
    char title_in[PIO_MAX_NAME + 1];
    char history_in[PIO_MAX_NAME + 1];
    char source_in[PIO_MAX_NAME + 1];
    char version_in[PIO_MAX_NAME + 1];
    char expected_source[] = "Decomposition file produced by PIO library.";
    char expected_version[] = "2017";
    int *global_dimlen_in;    
    int *task_maplen_in;
    int *map_in;
    int fortran_order_in;

    /* These should not work. */
    if (pioc_read_nc_decomp_int(iosysid + TEST_VAL_42, nc_filename, &ndims_in, &global_dimlen_in,
                                &num_tasks_in, &task_maplen_in, &max_maplen_in, &map_in, title_in,
                                history_in, source_in, version_in, &fortran_order_in) != PIO_EBADID)
        return ERR_WRONG;
    if (pioc_read_nc_decomp_int(iosysid, NULL, &ndims_in, &global_dimlen_in,
                                &num_tasks_in, &task_maplen_in, &max_maplen_in, &map_in, title_in,
                                history_in, source_in, version_in, &fortran_order_in) != PIO_EINVAL)
        return ERR_WRONG;
    if (!pioc_read_nc_decomp_int(iosysid, "no_file", &ndims_in, &global_dimlen_in,
                                &num_tasks_in, &task_maplen_in, &max_maplen_in, &map_in, title_in,
                                history_in, source_in, version_in, &fortran_order_in))
        return ERR_WRONG;

    /* Read the decomp file. */
    if ((ret = pioc_read_nc_decomp_int(iosysid, nc_filename, &ndims_in, &global_dimlen_in,
                                       &num_tasks_in, &task_maplen_in, &max_maplen_in, &map_in, title_in,
                                       history_in, source_in, version_in, &fortran_order_in)))
        return ret;

    /* Did we get the correct answers? */
    printf("source_in = %s\n", source_in);
    if (strcmp(title, title_in) || strcmp(history, history_in) ||
        strcmp(source_in, expected_source) || strcmp(version_in, expected_version))
        return ERR_WRONG;
    if (ndims_in != NDIM1 || num_tasks_in != TARGET_NTASKS || max_maplen_in != 1 ||
        fortran_order_in)
        return ERR_WRONG;
    for (int d = 0; d < ndims_in; d++)
        if (global_dimlen_in[d] != global_dimlen[d])
            return ERR_WRONG;
    for (int t = 0; t < num_tasks_in; t++)
        if (task_maplen_in[t] != 1)
            return ERR_WRONG;
    for (int t = 0; t < num_tasks_in; t++)
        for (int l = 0; l < max_maplen_in; l++)
            if (map_in[t * max_maplen_in + l] != map[t][l])
                return ERR_WRONG;

    /* Free resources. */
    free(global_dimlen_in);
    free(task_maplen_in);
    free(map_in);

    /* These should also work. */
    if ((ret = pioc_read_nc_decomp_int(iosysid, nc_filename, NULL, &global_dimlen_in,
                                       &num_tasks_in, &task_maplen_in, &max_maplen_in, &map_in, title_in,
                                       history_in, source_in, version_in, &fortran_order_in)))
        return ret;
    free(global_dimlen_in);
    free(task_maplen_in);
    free(map_in);

    if ((ret = pioc_read_nc_decomp_int(iosysid, nc_filename, &ndims_in, NULL,
                                       &num_tasks_in, &task_maplen_in, &max_maplen_in, &map_in, title_in,
                                       history_in, source_in, version_in, &fortran_order_in)))
        return ret;
    free(task_maplen_in);
    free(map_in);

    if ((ret = pioc_read_nc_decomp_int(iosysid, nc_filename, &ndims_in, &global_dimlen_in,
                                       NULL, &task_maplen_in, &max_maplen_in, &map_in, title_in,
                                       history_in, source_in, version_in, &fortran_order_in)))
        return ret;
    free(global_dimlen_in);
    free(task_maplen_in);
    free(map_in);

    if ((ret = pioc_read_nc_decomp_int(iosysid, nc_filename, &ndims_in, &global_dimlen_in,
                                       &num_tasks_in, NULL, &max_maplen_in, &map_in, title_in,
                                       history_in, source_in, version_in, &fortran_order_in)))
        return ret;
    free(global_dimlen_in);
    free(map_in);

    if ((ret = pioc_read_nc_decomp_int(iosysid, nc_filename, &ndims_in, &global_dimlen_in,
                                       &num_tasks_in, &task_maplen_in, NULL, &map_in, title_in,
                                       history_in, source_in, version_in, &fortran_order_in)))
        return ret;
    free(global_dimlen_in);
    free(task_maplen_in);
    free(map_in);

    if ((ret = pioc_read_nc_decomp_int(iosysid, nc_filename, &ndims_in, &global_dimlen_in,
                                       &num_tasks_in, &task_maplen_in, &max_maplen_in, NULL, title_in,
                                       history_in, source_in, version_in, &fortran_order_in)))
        return ret;
    free(global_dimlen_in);
    free(task_maplen_in);

    if ((ret = pioc_read_nc_decomp_int(iosysid, nc_filename, &ndims_in, &global_dimlen_in,
                                       &num_tasks_in, &task_maplen_in, &max_maplen_in, &map_in, NULL,
                                       history_in, source_in, version_in, &fortran_order_in)))
        return ret;
    free(global_dimlen_in);
    free(task_maplen_in);
    free(map_in);

    if ((ret = pioc_read_nc_decomp_int(iosysid, nc_filename, &ndims_in, &global_dimlen_in,
                                       &num_tasks_in, &task_maplen_in, &max_maplen_in, &map_in, title_in,
                                       NULL, source_in, version_in, &fortran_order_in)))
        return ret;
    free(global_dimlen_in);
    free(task_maplen_in);
    free(map_in);

    if ((ret = pioc_read_nc_decomp_int(iosysid, nc_filename, &ndims_in, &global_dimlen_in,
                                       &num_tasks_in, &task_maplen_in, &max_maplen_in, &map_in, title_in,
                                       history_in, NULL, version_in, &fortran_order_in)))
        return ret;
    free(global_dimlen_in);
    free(task_maplen_in);
    free(map_in);

    if ((ret = pioc_read_nc_decomp_int(iosysid, nc_filename, &ndims_in, &global_dimlen_in,
                                       &num_tasks_in, &task_maplen_in, &max_maplen_in, &map_in, title_in,
                                       history_in, source_in, NULL, &fortran_order_in)))
        return ret;
    free(global_dimlen_in);
    free(task_maplen_in);
    free(map_in);

    if ((ret = pioc_read_nc_decomp_int(iosysid, nc_filename, &ndims_in, &global_dimlen_in,
                                       &num_tasks_in, &task_maplen_in, &max_maplen_in, &map_in, title_in,
                                       history_in, source_in, version_in, NULL)))
        return ret;
    free(global_dimlen_in);
    free(task_maplen_in);
    free(map_in);

    
    /* Free the PIO decomposition. */
    if ((ret = PIOc_freedecomp(iosysid, ioid)))
        ERR(ret);

    return 0;
}

/* Test some decomp public API functions. */
int test_decomp_public(int my_test_size, int my_rank, int iosysid, int dim_len,
                       MPI_Comm test_comm, int async)
{
    int ioid;
    char nc_filename[NC_MAX_NAME + 1]; /* Test decomp filename (netcdf version). */
    int ret;
    
    /* This will be our file name for writing out decompositions. */
    sprintf(nc_filename, "nc_decomp_%s_rank_%d_async_%d.nc", TEST_NAME, my_rank, async);

    /* Decompose the data over the tasks. */
    if ((ret = create_decomposition(my_test_size, my_rank, iosysid, dim_len, &ioid)))
        return ret;

    /* We will document our decomp file with metadata, like good
     * netCDF users should. */
    char *title = "Very Simple Test Decompositon";
    char *history = "Added to PIO automatic testing by Ed in February 2017.";

    /* These should not work. */
    if (PIOc_write_nc_decomp(nc_filename, iosysid + TEST_VAL_42, ioid, test_comm, title, history, 0) != PIO_EBADID)
        return ERR_WRONG;
    if (PIOc_write_nc_decomp(NULL, iosysid, ioid, test_comm, title, history, 0) != PIO_EINVAL)
        return ERR_WRONG;
    if (PIOc_write_nc_decomp(nc_filename, iosysid, ioid + TEST_VAL_42, test_comm, title, history, 0) != PIO_EBADID)
        return ERR_WRONG;

    /* Write a netCDF decomp file for this iosystem. */
    if ((ret = PIOc_write_nc_decomp(nc_filename, iosysid, ioid, test_comm, title, history, 0)))
        return ret;

    int ioid_in;
    char title_in[PIO_MAX_NAME + 1];
    char history_in[PIO_MAX_NAME + 1];
    int fortran_order_in;

    /* These should not work. */
<<<<<<< HEAD
    if (PIOc_read_nc_decomp(nc_filename, iosysid + 42, &ioid_in, test_comm, PIO_INT,
                            title_in, history_in, &fortran_order_in) != PIO_EBADID)
=======
    if (PIOc_read_nc_decomp(nc_filename, iosysid + TEST_VAL_42, &ioid_in, test_comm, title_in,
                            history_in, &fortran_order_in) != PIO_EBADID)
>>>>>>> 0172ee0a
        return ret;
    if (PIOc_read_nc_decomp(NULL, iosysid, &ioid_in, test_comm, PIO_INT, title_in,
                            history_in, &fortran_order_in) != PIO_EINVAL)
        return ret;
    if (PIOc_read_nc_decomp(nc_filename, iosysid, NULL, test_comm, PIO_INT, title_in,
                            history_in, &fortran_order_in) != PIO_EINVAL)
        return ret;
    
    /* Read it using the public read function. */
    if ((ret = PIOc_read_nc_decomp(nc_filename, iosysid, &ioid_in, test_comm, PIO_INT,
                                   title_in, history_in, &fortran_order_in)))
        return ret;

    /* Did we get expected results? */
    if (strcmp(title, title_in) || strcmp(history, history_in))
        return ERR_WRONG;

    /* Free the PIO decomposition. */
    if ((ret = PIOc_freedecomp(iosysid, ioid_in)))
        ERR(ret);

    /* These should also work. */
    if ((ret = PIOc_read_nc_decomp(nc_filename, iosysid, &ioid_in, test_comm, PIO_CHAR, NULL,
                                   history_in, &fortran_order_in)))
        return ret;
    if ((ret = PIOc_freedecomp(iosysid, ioid_in)))
        ERR(ret);

    if ((ret = PIOc_read_nc_decomp(nc_filename, iosysid, &ioid_in, test_comm, PIO_BYTE, title_in,
                                   NULL, &fortran_order_in)))
        return ret;
    if ((ret = PIOc_freedecomp(iosysid, ioid_in)))
        ERR(ret);

    if ((ret = PIOc_read_nc_decomp(nc_filename, iosysid, &ioid_in, test_comm, PIO_SHORT, title_in,
                                  history_in, NULL)))
        return ret;
    if ((ret = PIOc_freedecomp(iosysid, ioid_in)))
        ERR(ret);

    /* Read it using the intertal function. */
    int ndims_in;
    int num_tasks_in;
    int max_maplen_in;
    char source_in[PIO_MAX_NAME + 1];
    char version_in[PIO_MAX_NAME + 1];
    char expected_source[] = "Decomposition file produced by PIO library.";
    char expected_version[] = "2017";
    int *global_dimlen_in;
    int *task_maplen_in;
    int *map_in;

    /* Read the decomp file. */
    if ((ret = pioc_read_nc_decomp_int(iosysid, nc_filename, &ndims_in, &global_dimlen_in,
                                       &num_tasks_in, &task_maplen_in, &max_maplen_in, &map_in, title_in,
                                       history_in, source_in, version_in, &fortran_order_in)))
        return ret;

    /* Did we get the correct answers? */
    printf("source_in = %s\n", source_in);
    if (strcmp(title, title_in) || strcmp(history, history_in) ||
        strcmp(source_in, expected_source) || strcmp(version_in, expected_version))
        return ERR_WRONG;
    if (ndims_in != NDIM1 || num_tasks_in != TARGET_NTASKS || max_maplen_in != 1 ||
        fortran_order_in)
        return ERR_WRONG;
    for (int d = 0; d < ndims_in; d++)
        if (global_dimlen_in[d] != DIM_LEN)
            return ERR_WRONG;
    for (int t = 0; t < num_tasks_in; t++)
        if (task_maplen_in[t] != 1)
            return ERR_WRONG;
    for (int t = 0; t < num_tasks_in; t++)
        for (int l = 0; l < max_maplen_in; l++)
            if (map_in[t * max_maplen_in + l] != t)
                return ERR_WRONG;

    /* Free resources. */
    free(global_dimlen_in);
    free(task_maplen_in);
    free(map_in);

    /* /\* These should also work. *\/ */
    /* if ((ret = PIOc_write_nc_decomp(nc_filename, iosysid, ioid, test_comm, title, history, 0))) */
    /*     return ret; */
    
    /* Free the PIO decomposition. */
    if ((ret = PIOc_freedecomp(iosysid, ioid)))
        ERR(ret);

    return 0;
}

/* Run all the tests. */
int test_all(int iosysid, int num_flavors, int *flavor, int my_rank, MPI_Comm test_comm,
             int async)
{
    int ioid;
    int my_test_size;
    char filename[NC_MAX_NAME + 1];
    int ret; /* Return code. */

    if ((ret = MPI_Comm_size(test_comm, &my_test_size)))
        MPIERR(ret);

    /* This will be our file name for writing out decompositions. */
    sprintf(filename, "decomp_%d.txt", my_rank);

    /* Check iotypes. */
    printf("%d Testing iotypes. async = %d\n", my_rank, async);
    if ((ret = test_iotypes(my_rank)))
        ERR(ret);

    /* Test file deletes. */
    printf("%d Testing deletefile. async = %d\n", my_rank, async);
    if ((ret = test_deletefile(iosysid, num_flavors, flavor, my_rank)))
        return ret;

    /* Test file stuff. */
    printf("%d Testing file creation. async = %d\n", my_rank, async);
    if ((ret = test_files(iosysid, num_flavors, flavor, my_rank)))
        return ret;

    /* Test some misc stuff. */
    if ((ret = test_malloc_iodesc(iosysid, my_rank)))
        return ret;

    /* Test decomposition internal functions. */
    if (!async)
        if ((ret = test_decomp_internal(my_test_size, my_rank, iosysid, DIM_LEN, test_comm, async)))
            return ret;

    /* Test decomposition public API functions. */
    if (!async)
        if ((ret = test_decomp_public(my_test_size, my_rank, iosysid, DIM_LEN, test_comm, async)))
            return ret;

    if (!async)
    {
        printf("%d Testing darray. async = %d\n", my_rank, async);
        
        /* Decompose the data over the tasks. */
        if ((ret = create_decomposition(my_test_size, my_rank, iosysid, DIM_LEN, &ioid)))
            return ret;

        /* Write out an ASCII version of the decomp file. */
        printf("%d Calling write_decomp. async = %d\n", my_rank, async);
        if ((ret = PIOc_write_decomp(filename, iosysid, ioid, test_comm)))
            return ret;
        printf("%d Called write_decomp. async = %d\n", my_rank, async);

        /* Run the darray tests. */
        for (int fv = 0; fv < 2; fv++)
            if ((ret = test_darray(iosysid, ioid, num_flavors, flavor, my_rank, fv)))
                return ret;

        /* Free the PIO decomposition. */
        if ((ret = PIOc_freedecomp(iosysid, ioid)))
            ERR(ret);
    }

    /* Check the error string function. */
    printf("%d Testing streror. async = %d\n", my_rank, async);
    if ((ret = check_strerror(my_rank)))
        ERR(ret);

    /* Test name stuff. */
    printf("%d Testing names. async = %d\n", my_rank, async);
    if ((ret = test_names(iosysid, num_flavors, flavor, my_rank, test_comm)))
        return ret;

    /* Test netCDF-4 functions. */
    printf("%d Testing nc4 functions. async = %d\n", my_rank, async);
    if ((ret = test_nc4(iosysid, num_flavors, flavor, my_rank)))
        return ret;

    return PIO_NOERR;
}

/* Run all tests. */
int main(int argc, char **argv)
{
    /* Change the 5th arg to 3 to turn on logging. */
    return run_test_main(argc, argv, MIN_NTASKS, TARGET_NTASKS, 3,
                         TEST_NAME, dim_len, COMPONENT_COUNT, NUM_IO_PROCS);
}<|MERGE_RESOLUTION|>--- conflicted
+++ resolved
@@ -1673,13 +1673,8 @@
     int fortran_order_in;
 
     /* These should not work. */
-<<<<<<< HEAD
-    if (PIOc_read_nc_decomp(nc_filename, iosysid + 42, &ioid_in, test_comm, PIO_INT,
-                            title_in, history_in, &fortran_order_in) != PIO_EBADID)
-=======
     if (PIOc_read_nc_decomp(nc_filename, iosysid + TEST_VAL_42, &ioid_in, test_comm, title_in,
                             history_in, &fortran_order_in) != PIO_EBADID)
->>>>>>> 0172ee0a
         return ret;
     if (PIOc_read_nc_decomp(NULL, iosysid, &ioid_in, test_comm, PIO_INT, title_in,
                             history_in, &fortran_order_in) != PIO_EINVAL)
