--- conflicted
+++ resolved
@@ -6,10 +6,7 @@
 # Link to our assembled library.
 AM_LDFLAGS = ${top_builddir}/src/clib/libpio.la
 AM_CPPFLAGS = -I$(top_srcdir)/src/clib
-<<<<<<< HEAD
-=======
 LDADD = ${top_builddir}/src/clib/libpio.la
->>>>>>> 6e3be587
 
 # Build the tests for make check.
 check_PROGRAMS = test_intercomm2 test_async_mpi test_spmd		\
