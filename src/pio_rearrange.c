--- conflicted
+++ resolved
@@ -725,14 +725,11 @@
   
   brel(sendtypes);
   brel(recvtypes);
-<<<<<<< HEAD
-#endif
+
 #ifdef TIMING
   GPTLstop("PIO:rearrange_comp2io");
 #endif
-=======
-
->>>>>>> a1e2322f
+
   return PIO_NOERR;
 }
 /** 
@@ -852,13 +849,10 @@
   brel(rdispls);
   brel(sendtypes);
   brel(recvtypes);
-<<<<<<< HEAD
-#endif
+
 #ifdef TIMING
   GPTLstop("PIO:rearrange_io2comp");
 #endif
-=======
->>>>>>> a1e2322f
  
   return PIO_NOERR;
 
