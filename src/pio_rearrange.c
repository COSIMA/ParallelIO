--- conflicted
+++ resolved
@@ -524,15 +524,8 @@
 
 
     if(totalrecv>0){
-<<<<<<< HEAD
-      printf("%s %d %d %d\n",__FILE__,__LINE__,totalrecv,iodesc->llen);
-
-      //      iodesc->llen = totalrecv;
-      totalrecv = iodesc->llen;   // using too much memory here
-=======
       //      printf("%s %d %d %d\n",__FILE__,__LINE__,totalrecv,iodesc->llen);
       totalrecv = iodesc->llen;  // can reduce memory usage here
->>>>>>> ef426e40
       iodesc->rindex = (PIO_Offset *) bget(totalrecv*sizeof(PIO_Offset));
       if(iodesc->rindex == NULL){
 	piomemerror(ios,totalrecv * sizeof(PIO_Offset), __FILE__,__LINE__);
@@ -1591,7 +1584,7 @@
   if(iodesc->llen>0){
     ibuf = bget( iodesc->llen * tsize );
   }
-  printf("%s %d %d %d\n",__FILE__,__LINE__,iodesc->ndof, iodesc->llen);
+  //  printf("%s %d %d %d\n",__FILE__,__LINE__,iodesc->ndof, iodesc->llen);
 
   if(iodesc->rearranger == PIO_REARR_BOX){
     mycomm = ios.union_comm;
@@ -1617,7 +1610,7 @@
   handshake = iodesc->handshake;
   isend = iodesc->isend;
   maxreqs = iodesc->max_requests;
-  printf("%s %d %f\n",__FILE__,__LINE__,mintime);
+  //  printf("%s %d %f\n",__FILE__,__LINE__,mintime);
   for(int i=0; i<2; i++){
     if(i==0){
       iodesc->handshake = true;
