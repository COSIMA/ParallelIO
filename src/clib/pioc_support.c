--- conflicted
+++ resolved
@@ -2025,17 +2025,12 @@
                 mpierr = MPI_Bcast(&use_ext_ncid, 1, MPI_INT, ios->compmaster, ios->intercomm);
             if (!mpierr)
                 mpierr = MPI_Bcast(&ncidp_present, 1, MPI_CHAR, ios->compmaster, ios->intercomm);
-<<<<<<< HEAD
-            PLOG((2, "len %d filename %s iotype %d mode %d use_ext_ncid %d ncidp_present %d",
-                  len, filename, file->iotype, mode, use_ext_ncid, ncidp_present));
-=======
             if (ncidp_present)
                 if (!mpierr)
                     mpierr = MPI_Bcast(ncidp, 1, MPI_INT, ios->compmaster, ios->intercomm);
             PLOG((2, "len %d filename %s iotype %d mode %d use_ext_ncid %d "
                   "ncidp_present %d", len, filename, file->iotype, mode,
                   use_ext_ncid, ncidp_present));
->>>>>>> 6c24f633
         }
 
         /* Handle MPI errors. */
