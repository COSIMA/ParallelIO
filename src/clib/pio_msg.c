--- conflicted
+++ resolved
@@ -2353,12 +2353,8 @@
     if (component_count > 1)
         return PIO_EINVAL;
 
-<<<<<<< HEAD
     pio_init_logging();
-    LOG((1, "PIOc_init_io component_count = %d", component_count));
-=======
     LOG((1, "PIOc_Init_Async component_count = %d", component_count));
->>>>>>> 16ed8c1c
 
     /* If the user did not supply a list of process numbers to use for
      * IO, create it. */
