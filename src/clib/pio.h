--- conflicted
+++ resolved
@@ -34,7 +34,6 @@
 #endif
 
 /** PIO_OFFSET is an integer type of size sufficient to represent the
-<<<<<<< HEAD
  * size (in bytes) of the largest file supported by MPI. This is not
  * actually used by the code. */
 #define PIO_OFFSET MPI_OFFSET
@@ -42,14 +41,7 @@
 /** PIO_OFFSET is defined as MPI_Offset, which is defined in
  * pio_internal.h as long long. This is what is used throughout the C
  * code. */
-=======
- * size (in bytes) of the largest file supported by MPI. But this is
- * not used much in the code. Instead, PIO_Offset is used. */
-#define PIO_OFFSET MPI_OFFSET
-
-/** MPI_Offset is defined in pio_internal.h as long long. This is what
- * is used in the PIO C code. */
->>>>>>> b0483f21
+
 #define PIO_Offset MPI_Offset
 
 /** The maximum number of variables allowed in a netCDF file. */
@@ -70,7 +62,6 @@
 /** Holds the maximum length of any task map. */
 #define DECOMP_MAX_MAPLEN_ATT_NAME "max_maplen"
 
-<<<<<<< HEAD
 /** Name of title attribute in decomposition file. */
 #define DECOMP_TITLE_ATT_NAME "title"
 
@@ -85,22 +76,7 @@
 #define DECOMP_ORDER_ATT_NAME "array_order"
 
 /** Name of backtrace attribute in decomposition file. */
-=======
-/** Name of title attribute for decomposition files. */
-#define DECOMP_TITLE_ATT_NAME "title"
-
-/** Name of history attribute for decomposition files. */
-#define DECOMP_HISTORY_ATT_NAME "history"
-
-/** Name of source attribute for decomposition files. */
-#define DECOMP_SOURCE_ATT_NAME "source"
-
-/** Name of array order (C or Fortran) attribute for decomposition
- * files. */
-#define DECOMP_ORDER_ATT_NAME "array_order"
-
-/** Name of backtrace attribute for decomposition files. */
->>>>>>> b0483f21
+
 #define DECOMP_BACKTRACE_ATT_NAME "backtrace"
 
 /** Name for the dim dim in decomp file. */
@@ -112,17 +88,10 @@
 /** Name for the npes dim in decomp file. */
 #define DECOMP_MAPELEM_DIM_NAME "map_element"
 
-<<<<<<< HEAD
 /** Name for the number of dimensions dim in decomp file. */
 #define DECOMP_NDIMS "ndims"
 
 /** Name of var in decomp file that holds global array sizes. */
-=======
-/** Name for the number of dims dimention in decomposition file. */
-#define DECOMP_NDIMS "ndims"
-
-/** Name of var in decomposition file that holds global array sizes. */
->>>>>>> b0483f21
 #define DECOMP_GLOBAL_SIZE_VAR_NAME "global_size"
 
 /** Name of var in decomp file that holds the length of the map for
@@ -248,11 +217,7 @@
     PIO_REARR_COMM_FC_2D_DISABLE
 };
 
-<<<<<<< HEAD
 /** Constant to indicate unlimited requests for the rearranger. */
-=======
-/** Constant to indicate unlimited requests. */
->>>>>>> b0483f21
 #define PIO_REARR_COMM_UNLIMITED_PEND_REQ -1
 
 /**
@@ -802,27 +767,16 @@
 #define PIO_EINDEP  (-203)
 #endif /* _PNETCDF */
 
-<<<<<<< HEAD
 /** The first error code for PIO. */
 #define PIO_FIRST_ERROR_CODE (-500)
 
 /** Bad IOTYPE error. */
-=======
-/** This is the value of the first error code for PIO. */
-#define PIO_FIRST_ERROR_CODE (-500)
-
-/** IOTYPE error. */
->>>>>>> b0483f21
 #define PIO_EBADIOTYPE  (-500)
 
 /** Variable dimensions do not match in a multivar call. */
 #define PIO_EVARDIMMISMATCH (-501)
 
-<<<<<<< HEAD
-/** Request NULL. */
-=======
 /** Request null. */
->>>>>>> b0483f21
 #define PIO_REQ_NULL (NC_REQ_NULL-1)
 
 #if defined(__cplusplus)
