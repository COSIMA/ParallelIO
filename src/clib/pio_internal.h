--- conflicted
+++ resolved
@@ -180,14 +180,8 @@
     /* Move data from compute tasks to IO tasks. */
     int rearrange_comp2io(iosystem_desc_t *ios, io_desc_t *iodesc, void *sbuf, void *rbuf, int nvars);
 
-<<<<<<< HEAD
     /* Allocate and initialize storage for decomposition information. */
     int malloc_iodesc(iosystem_desc_t *ios, int piotype, int ndims, io_desc_t **iodesc);
-    
-=======
-    io_desc_t *malloc_iodesc(const iosystem_desc_t *ios, int piotype, int ndims);
-
->>>>>>> a8e4c50a
     void performance_tune_rearranger(iosystem_desc_t *ios, io_desc_t *iodesc);
 
     int flush_output_buffer(file_desc_t *file, bool force, PIO_Offset addsize);
